/* This file is part of VoltDB.
 * Copyright (C) 2008-2013 VoltDB Inc.
 *
 * This program is free software: you can redistribute it and/or modify
 * it under the terms of the GNU Affero General Public License as
 * published by the Free Software Foundation, either version 3 of the
 * License, or (at your option) any later version.
 *
 * This program is distributed in the hope that it will be useful,
 * but WITHOUT ANY WARRANTY; without even the implied warranty of
 * MERCHANTABILITY or FITNESS FOR A PARTICULAR PURPOSE.  See the
 * GNU Affero General Public License for more details.
 *
 * You should have received a copy of the GNU Affero General Public License
 * along with VoltDB.  If not, see <http://www.gnu.org/licenses/>.
 */

#include "streamedtable.h"
#include "StreamedTableUndoAction.hpp"
#include "TupleStreamWrapper.h"
#include "common/executorcontext.hpp"
#include "common/UndoQuantum.h"
#include "tableiterator.h"

using namespace voltdb;

StreamedTable::StreamedTable()
    : Table(1), stats_(this), m_wrapper(NULL), m_sequenceNo(0)
{
    if (ExecutorContext::exportFeatureIsEnabled()) {
        m_wrapper = new TupleStreamWrapper();
    }
}

StreamedTable *
StreamedTable::createForTest(size_t wrapperBufSize) {
    StreamedTable * st = new StreamedTable();
    st->m_wrapper->setDefaultCapacity(wrapperBufSize);
    return st;
}


StreamedTable::~StreamedTable()
{
    delete m_wrapper;
}

const TableIterator& StreamedTable::iterator() {
    throw SerializableEEException(VOLT_EE_EXCEPTION_TYPE_EEEXCEPTION,
                                  "May not iterate a streamed table.");
}

void StreamedTable::deleteAllTuples(bool freeAllocatedStrings)
{
    throw SerializableEEException(VOLT_EE_EXCEPTION_TYPE_EEEXCEPTION,
                                  "May not delete all tuples of a streamed"
                                  " table.");
}

TBPtr StreamedTable::allocateNextBlock() {
    throw SerializableEEException(VOLT_EE_EXCEPTION_TYPE_EEEXCEPTION,
                                  "May not use block alloc interface with "
                                  "streamed tables.");
}

void StreamedTable::nextFreeTuple(TableTuple *) {
    throw SerializableEEException(VOLT_EE_EXCEPTION_TYPE_EEEXCEPTION,
                                  "May not use nextFreeTuple with streamed tables.");
}

bool StreamedTable::insertTuple(TableTuple &source)
{
    if (m_wrapper) {
<<<<<<< HEAD
        appendTuple(source, false);
=======
        mark = m_wrapper->appendTuple(m_executorContext->m_lastCommittedSpHandle,
                                      m_executorContext->currentSpHandle(),
                                      m_sequenceNo++,
                                      m_executorContext->currentUniqueId(),
                                      m_executorContext->currentTxnTimestamp(),
                                      source,
                                      TupleStreamWrapper::INSERT);
        m_tupleCount++;
        m_usedTupleCount++;

        UndoQuantum *uq = m_executorContext->getCurrentUndoQuantum();
        Pool *pool = uq->getDataPool();
        StreamedTableUndoAction *ua =
          new (pool->allocate(sizeof(StreamedTableUndoAction)))
          StreamedTableUndoAction(this, mark);
        uq->registerUndoAction(ua);
>>>>>>> 77209f07
    }
    return true;
}

bool StreamedTable::updateTupleWithSpecificIndexes(TableTuple &targetTupleToUpdate,
                                                   TableTuple &sourceTupleWithNewValues,
                                                   std::vector<TableIndex*> &indexesToUpdate)
{
    throwFatalException("May not update a streamed table.");
}

bool StreamedTable::deleteTuple(TableTuple &tuple, bool deleteAllocatedStrings)
{
    if (m_wrapper) {
<<<<<<< HEAD
        appendTuple(tuple, true);
=======
        mark = m_wrapper->appendTuple(m_executorContext->m_lastCommittedSpHandle,
                                      m_executorContext->currentSpHandle(),
                                      m_sequenceNo++,
                                      m_executorContext->currentUniqueId(),
                                      m_executorContext->currentTxnTimestamp(),
                                      tuple,
                                      TupleStreamWrapper::DELETE);
        m_tupleCount++;
        m_usedTupleCount++;

        UndoQuantum *uq = m_executorContext->getCurrentUndoQuantum();
        Pool *pool = uq->getDataPool();
        StreamedTableUndoAction *ua =
          new (pool->allocate(sizeof(StreamedTableUndoAction)))
          StreamedTableUndoAction(this, mark);
        uq->registerUndoAction(ua);
>>>>>>> 77209f07
    }
    return true;
}

void StreamedTable::appendTuple(TableTuple &tuple, bool forDelete)
{
    TupleStreamWrapper::Type entryType = forDelete ?  TupleStreamWrapper::DELETE : TupleStreamWrapper::INSERT;
    size_t mark = m_wrapper->appendTuple(m_sequenceNo++, tuple, entryType);
    m_tupleCount++;
    m_usedTupleCount++;

    UndoQuantum *uq = ExecutorContext::currentUndoQuantum();
    Pool *pool = uq->getDataPool();
    StreamedTableUndoAction *ua =
       new (*pool) StreamedTableUndoAction(this, mark);
    uq->registerUndoAction(ua);
}

void StreamedTable::loadTuplesFrom(SerializeInput&, Pool*)
{
    throw SerializableEEException(VOLT_EE_EXCEPTION_TYPE_EEEXCEPTION,
                                  "May not update a streamed table.");
}

void StreamedTable::flushOldTuples(int64_t timeInMillis)
{
    if (m_wrapper) {
<<<<<<< HEAD
        m_wrapper->periodicFlush(timeInMillis);
=======
        m_wrapper->periodicFlush(timeInMillis,
                                 m_executorContext->m_lastCommittedSpHandle,
                                 m_executorContext->currentSpHandle());
>>>>>>> 77209f07
    }
}

/**
 * Inform the tuple stream wrapper of the table's delegate id
 */
void StreamedTable::setSignatureAndGeneration(std::string signature, int64_t generation) {
    if (m_wrapper) {
        m_wrapper->setSignatureAndGeneration(signature, generation);
    }
}

void StreamedTable::undo(size_t mark)
{
    if (m_wrapper) {
        m_wrapper->rollbackTo(mark);
        //Decrementing the sequence number should make the stream of tuples
        //contiguous outside of actual system failures. Should be more useful
        //then having gaps.
        m_sequenceNo--;
    }
}

TableStats *StreamedTable::getTableStats() {
    return &stats_;
}

size_t StreamedTable::allocatedBlockCount() const {
    return 0;
}

int64_t StreamedTable::allocatedTupleMemory() const {
    if (m_wrapper) {
        return m_wrapper->allocatedByteCount();
    }
    return 0;
}

/**
 * Get the current offset in bytes of the export stream for this Table
 * since startup.
 */
void StreamedTable::getExportStreamPositions(int64_t &seqNo, size_t &streamBytesUsed) {
    seqNo = m_sequenceNo;
    streamBytesUsed = m_wrapper->bytesUsed();
}

/**
 * Set the current offset in bytes of the export stream for this Table
 * since startup (used for rejoin/recovery).
 */
void StreamedTable::setExportStreamPositions(int64_t seqNo, size_t streamBytesUsed) {
    // assume this only gets called from a fresh rejoined node
    assert(m_sequenceNo == 0);
    m_sequenceNo = seqNo;
    m_wrapper->setBytesUsed(streamBytesUsed);
}<|MERGE_RESOLUTION|>--- conflicted
+++ resolved
@@ -71,33 +71,14 @@
 bool StreamedTable::insertTuple(TableTuple &source)
 {
     if (m_wrapper) {
-<<<<<<< HEAD
         appendTuple(source, false);
-=======
-        mark = m_wrapper->appendTuple(m_executorContext->m_lastCommittedSpHandle,
-                                      m_executorContext->currentSpHandle(),
-                                      m_sequenceNo++,
-                                      m_executorContext->currentUniqueId(),
-                                      m_executorContext->currentTxnTimestamp(),
-                                      source,
-                                      TupleStreamWrapper::INSERT);
-        m_tupleCount++;
-        m_usedTupleCount++;
-
-        UndoQuantum *uq = m_executorContext->getCurrentUndoQuantum();
-        Pool *pool = uq->getDataPool();
-        StreamedTableUndoAction *ua =
-          new (pool->allocate(sizeof(StreamedTableUndoAction)))
-          StreamedTableUndoAction(this, mark);
-        uq->registerUndoAction(ua);
->>>>>>> 77209f07
     }
     return true;
 }
 
 bool StreamedTable::updateTupleWithSpecificIndexes(TableTuple &targetTupleToUpdate,
-                                                   TableTuple &sourceTupleWithNewValues,
-                                                   std::vector<TableIndex*> &indexesToUpdate)
+                                                   const TableTuple &sourceTupleWithNewValues,
+                                                   const std::vector<TableIndex*> &indexesToUpdate)
 {
     throwFatalException("May not update a streamed table.");
 }
@@ -105,26 +86,7 @@
 bool StreamedTable::deleteTuple(TableTuple &tuple, bool deleteAllocatedStrings)
 {
     if (m_wrapper) {
-<<<<<<< HEAD
         appendTuple(tuple, true);
-=======
-        mark = m_wrapper->appendTuple(m_executorContext->m_lastCommittedSpHandle,
-                                      m_executorContext->currentSpHandle(),
-                                      m_sequenceNo++,
-                                      m_executorContext->currentUniqueId(),
-                                      m_executorContext->currentTxnTimestamp(),
-                                      tuple,
-                                      TupleStreamWrapper::DELETE);
-        m_tupleCount++;
-        m_usedTupleCount++;
-
-        UndoQuantum *uq = m_executorContext->getCurrentUndoQuantum();
-        Pool *pool = uq->getDataPool();
-        StreamedTableUndoAction *ua =
-          new (pool->allocate(sizeof(StreamedTableUndoAction)))
-          StreamedTableUndoAction(this, mark);
-        uq->registerUndoAction(ua);
->>>>>>> 77209f07
     }
     return true;
 }
@@ -137,9 +99,8 @@
     m_usedTupleCount++;
 
     UndoQuantum *uq = ExecutorContext::currentUndoQuantum();
-    Pool *pool = uq->getDataPool();
     StreamedTableUndoAction *ua =
-       new (*pool) StreamedTableUndoAction(this, mark);
+       new (*uq) StreamedTableUndoAction(this, mark);
     uq->registerUndoAction(ua);
 }
 
@@ -152,13 +113,7 @@
 void StreamedTable::flushOldTuples(int64_t timeInMillis)
 {
     if (m_wrapper) {
-<<<<<<< HEAD
         m_wrapper->periodicFlush(timeInMillis);
-=======
-        m_wrapper->periodicFlush(timeInMillis,
-                                 m_executorContext->m_lastCommittedSpHandle,
-                                 m_executorContext->currentSpHandle());
->>>>>>> 77209f07
     }
 }
 
