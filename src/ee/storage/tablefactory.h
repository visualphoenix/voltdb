/* This file is part of VoltDB.
 * Copyright (C) 2008-2012 VoltDB Inc.
 *
 * This file contains original code and/or modifications of original code.
 * Any modifications made by VoltDB Inc. are licensed under the following
 * terms and conditions:
 *
 * VoltDB is free software: you can redistribute it and/or modify
 * it under the terms of the GNU General Public License as published by
 * the Free Software Foundation, either version 3 of the License, or
 * (at your option) any later version.
 *
 * VoltDB is distributed in the hope that it will be useful,
 * but WITHOUT ANY WARRANTY; without even the implied warranty of
 * MERCHANTABILITY or FITNESS FOR A PARTICULAR PURPOSE.  See the
 * GNU General Public License for more details.
 *
 * You should have received a copy of the GNU General Public License
 * along with VoltDB.  If not, see <http://www.gnu.org/licenses/>.
 */
/* Copyright (C) 2008 by H-Store Project
 * Brown University
 * Massachusetts Institute of Technology
 * Yale University
 *
 * Permission is hereby granted, free of charge, to any person obtaining
 * a copy of this software and associated documentation files (the
 * "Software"), to deal in the Software without restriction, including
 * without limitation the rights to use, copy, modify, merge, publish,
 * distribute, sublicense, and/or sell copies of the Software, and to
 * permit persons to whom the Software is furnished to do so, subject to
 * the following conditions:
 *
 * The above copyright notice and this permission notice shall be
 * included in all copies or substantial portions of the Software.
 *
 * THE SOFTWARE IS PROVIDED "AS IS", WITHOUT WARRANTY OF ANY KIND,
 * EXPRESS OR IMPLIED, INCLUDING BUT NOT LIMITED TO THE WARRANTIES OF
 * MERCHANTABILITY, FITNESS FOR A PARTICULAR PURPOSE AND NONINFRINGEMENT
 * IN NO EVENT SHALL THE AUTHORS BE LIABLE FOR ANY CLAIM, DAMAGES OR
 * OTHER LIABILITY, WHETHER IN AN ACTION OF CONTRACT, TORT OR OTHERWISE,
 * ARISING FROM, OUT OF OR IN CONNECTION WITH THE SOFTWARE OR THE USE OR
 * OTHER DEALINGS IN THE SOFTWARE.
 */

#ifndef HSTORETABLEFACTORY_H
#define HSTORETABLEFACTORY_H

#include <string>
#include <vector>
#include "boost/shared_ptr.hpp"
#include "common/ids.h"
#include "common/types.h"
#include "common/TupleSchema.h"
#include "common/Pool.hpp"
#include "indexes/tableindex.h"
#include "indexes/tableindexfactory.h"

namespace voltdb {

class Table;
class PersistentTable;
class SerializeInput;
class TempTable;
class TempTableLimits;
class TableColumn;
class TableIndex;
class ExecutorContext;

class TableFactory {
public:
    /**
    * Creates an empty persistent table with given name, columns, PK index, other indexes, partition column, etc.
    * Every PersistentTable must be instantiated via this method.
    * Also, columns can't be added/changed/removed after a PersistentTable
    * instance is made. TableColumn is immutable.
    */
    static Table* getPersistentTable(
        voltdb::CatalogId databaseId,
        ExecutorContext *ctx,
        const std::string &name,
        TupleSchema* schema,
<<<<<<< HEAD
        const std::string* columnNames,
=======
        const std::vector<std::string> &columnNames,
        const TableIndexScheme *pkeyIndex,
        const std::vector<TableIndexScheme> &indexes,
>>>>>>> 394c152f
        int partitionColumn,
        bool exportEnabled,
        bool exportOnly);

<<<<<<< HEAD
=======

>>>>>>> 394c152f
    /**
    * Creates an empty temp table with given name and columns.
    * Every TempTable must be instantiated via these factory methods.
    * TempTable doesn't have constraints or indexes. Also, insert/delete/update
    * of tuples doesn't involve Undolog.
    */
    static TempTable* getTempTable(
        voltdb::CatalogId databaseId,
        const std::string &name,
        TupleSchema* schema,
        const std::vector<std::string> &columnNames,
        TempTableLimits* limits);

    /**
    * Creates an empty temp table with given template table.
    */
    static TempTable* getCopiedTempTable(
        const voltdb::CatalogId databaseId,
        const std::string &name,
        const Table* templateTablezz,
        TempTableLimits* limits);

private:
    static void initCommon(
        voltdb::CatalogId databaseId,
        Table *table,
        const std::string &name,
        TupleSchema *schema,
        const std::vector<std::string> &columnNames,
        const bool ownsTupleSchema);

    static void configureStats(
        voltdb::CatalogId databaseId,
        ExecutorContext *ctx,
        std::string name,
        Table *table);
};

}

#endif<|MERGE_RESOLUTION|>--- conflicted
+++ resolved
@@ -80,21 +80,11 @@
         ExecutorContext *ctx,
         const std::string &name,
         TupleSchema* schema,
-<<<<<<< HEAD
-        const std::string* columnNames,
-=======
         const std::vector<std::string> &columnNames,
-        const TableIndexScheme *pkeyIndex,
-        const std::vector<TableIndexScheme> &indexes,
->>>>>>> 394c152f
         int partitionColumn,
         bool exportEnabled,
         bool exportOnly);
 
-<<<<<<< HEAD
-=======
-
->>>>>>> 394c152f
     /**
     * Creates an empty temp table with given name and columns.
     * Every TempTable must be instantiated via these factory methods.
