/* This file is part of VoltDB.
 * Copyright (C) 2008-2013 VoltDB Inc.
 *
 * This program is free software: you can redistribute it and/or modify
 * it under the terms of the GNU Affero General Public License as
 * published by the Free Software Foundation, either version 3 of the
 * License, or (at your option) any later version.
 *
 * This program is distributed in the hope that it will be useful,
 * but WITHOUT ANY WARRANTY; without even the implied warranty of
 * MERCHANTABILITY or FITNESS FOR A PARTICULAR PURPOSE.  See the
 * GNU Affero General Public License for more details.
 *
 * You should have received a copy of the GNU Affero General Public License
 * along with VoltDB.  If not, see <http://www.gnu.org/licenses/>.
 */

#include "storage/persistenttable.h"
#include "storage/ElasticScanner.h"

namespace voltdb
{

/**
 * Constructor.
 */
ElasticScanner::ElasticScanner(PersistentTable &table) :
    m_table(table),
    m_blockMap(m_table.m_data),
<<<<<<< HEAD
    m_tupleSize(table.getTupleLength()),
=======
    m_tupleSize(m_table.getTupleLength()),
>>>>>>> ff9a81ec
    m_blockIterator(m_blockMap.begin()),
    m_blockEnd(m_blockMap.end()),
    m_currentBlockPtr(NULL),
    m_tuplePtr(NULL),
    m_tupleIndex(0),
    m_scanComplete(false)
{}

ElasticScanner::~ElasticScanner()
{}

/**
 * Internal method that handles transitions between blocks and
 * returns true as long as tuples are available.
 */
bool ElasticScanner::continueScan() {
    if (!m_scanComplete) {
        // First block or end of block?
        if (m_currentBlockPtr == NULL || m_tupleIndex >= m_currentBlockPtr->unusedTupleBoundry()) {
            // No more blocks?
            m_scanComplete = (m_blockIterator == m_blockEnd);
            if (!m_scanComplete) {
                // Shift to the next block.
                m_tuplePtr = m_blockIterator.key();
                m_currentBlockPtr = m_blockIterator.data();
                m_scannedBlocks.insert(m_currentBlockPtr);
                assert(m_currentBlockPtr->address() == m_tuplePtr);
                m_blockIterator.data() = TBPtr();
                m_tupleIndex = 0;
                m_blockIterator++;
            }
        }
    }
    return !m_scanComplete;
}

/**
 * Get the next tuple or return false if none is available.
 */
bool ElasticScanner::next(TableTuple &out)
{
    bool found = false;
    while (!found && continueScan()) {
        assert(m_currentBlockPtr != NULL);
        // Sanity checks.
        assert(m_tuplePtr < m_currentBlockPtr.get()->address() + m_table.getTableAllocationSize());
        assert(m_tuplePtr < m_currentBlockPtr.get()->address() + (m_tupleSize * m_table.getTuplesPerBlock()));
        assert (out.sizeInValues() == m_table.columnCount());
        // Grab the tuple pointer.
        out.move(m_tuplePtr);
        // Shift to the next tuple in block.
        // continueScan() will check if it's the last one in the block.
        m_tupleIndex++;
        m_tuplePtr += m_tupleSize;
        // The next active/non-dirty tuple is return-worthy.
        found = out.isActive() && !out.isDirty();
    }
    return found;
}

/**
 * Block compaction hook.
 */
void ElasticScanner::notifyBlockWasCompactedAway(TBPtr block) {
    if (!m_scanComplete && m_blockIterator != m_blockEnd) {
        TBPtr nextBlock = m_blockIterator.data();
        if (nextBlock == block) {
            // The next block was compacted away.
            m_blockIterator++;
            if (m_blockIterator != m_blockEnd) {
                // There is a block to skip to.
                TBPtr newNextBlock = m_blockIterator.data();
                m_blockMap.erase(block->address());
                m_blockIterator = m_blockMap.find(newNextBlock->address());
                m_blockEnd = m_blockMap.end();
                assert(m_blockIterator != m_blockMap.end());
            }
            else {
                // There isn't a block to skip to, so we're done.
                m_blockMap.erase(block->address());
                m_blockIterator = m_blockMap.end();
                m_blockEnd = m_blockMap.end();
            }
        } else {
            // Some random block was compacted away.
            // Remove it and regenerate the iterator.
            m_blockMap.erase(block->address());
            m_blockIterator = m_blockMap.find(nextBlock->address());
            m_blockEnd = m_blockMap.end();
            assert(m_blockIterator != m_blockMap.end());
        }
    }
}

} // namespace voltdb<|MERGE_RESOLUTION|>--- conflicted
+++ resolved
@@ -27,11 +27,7 @@
 ElasticScanner::ElasticScanner(PersistentTable &table) :
     m_table(table),
     m_blockMap(m_table.m_data),
-<<<<<<< HEAD
-    m_tupleSize(table.getTupleLength()),
-=======
     m_tupleSize(m_table.getTupleLength()),
->>>>>>> ff9a81ec
     m_blockIterator(m_blockMap.begin()),
     m_blockEnd(m_blockMap.end()),
     m_currentBlockPtr(NULL),
