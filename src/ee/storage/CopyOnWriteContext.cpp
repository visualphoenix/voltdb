--- conflicted
+++ resolved
@@ -61,14 +61,8 @@
         TupleSerializer &serializer,
         int32_t partitionId,
         const std::vector<std::string> &predicateStrings,
-<<<<<<< HEAD
-        int64_t totalTuples,
-        bool doDelete) :
+        int64_t totalTuples) :
              TableStreamerContext(table, predicateStrings),
-=======
-        int64_t totalTuples) :
-             m_table(table),
->>>>>>> 242ca7be
              m_backedUpTuples(TableFactory::getCopiedTempTable(table.databaseId(),
                                                                "COW of " + table.name(),
                                                                &table, NULL)),
@@ -86,18 +80,7 @@
              m_serializationBatches(0),
              m_inserts(0),
              m_updates(0)
-{
-<<<<<<< HEAD
-=======
-    // Parse predicate strings. The factory type determines the kind of
-    // predicates that get generated.
-    // Throws an exception to be handled by caller on errors.
-    std::ostringstream errmsg;
-    if (!m_predicates.parseStrings(predicateStrings, errmsg, m_predicateDeleteFlags)) {
-        throwFatalException("CopyOnWriteContext() failed to parse predicate strings.");
-    }
->>>>>>> 242ca7be
-}
+{}
 
 /*
  * Serialize to multiple output streams.
@@ -113,11 +96,8 @@
     if (outputStreams.empty()) {
         throwFatalException("serializeMore() expects at least one output stream.");
     }
-<<<<<<< HEAD
-    outputStreams.open(getTable(), m_maxTupleLength, m_partitionId, getPredicates());
-=======
-    outputStreams.open(m_table, m_maxTupleLength, m_partitionId, m_predicates, m_predicateDeleteFlags);
->>>>>>> 242ca7be
+    outputStreams.open(getTable(), m_maxTupleLength, m_partitionId, getPredicates(),
+                       getPredicateDeleteFlags());
 
     //=== Tuple processing loop
 
@@ -166,13 +146,8 @@
                  * This is used for Elastic rebalancing, which is wrapped in a transaction.
                  * The delete for undo is generic enough to support this operation.
                  */
-<<<<<<< HEAD
-                else if (m_doDelete && numCopiesMade > 0) {
+                else if (deleteTuple) {
                     table.deleteTupleForUndo(tuple.address(), true);
-=======
-                else if (deleteTuple) {
-                    m_table.deleteTupleForUndo(tuple.address(), true);
->>>>>>> 242ca7be
                 }
             }
 
