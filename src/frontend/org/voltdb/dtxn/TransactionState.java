--- conflicted
+++ resolved
@@ -62,11 +62,8 @@
     protected long m_beginUndoToken;
     volatile public boolean m_needsRollback = false;
     protected ClientResponseImpl m_response = null;
-<<<<<<< HEAD
     protected List<byte[]> m_adhocStmts = null;
-=======
     protected final boolean m_isForReplay;
->>>>>>> 04cee01a
 
     // is this transaction run during a rejoin
     protected RejoinState m_rejoinState = RejoinState.NORMAL;
@@ -142,7 +139,6 @@
         return m_isForReplay;
     }
 
-
     /**
      * Indicate whether or not the transaction represented by this
      * TransactionState is single-partition.  Should be overridden to provide
