--- conflicted
+++ resolved
@@ -72,12 +72,6 @@
 
     private static CSVReader csvReader;
     private static Client csvClient;
-<<<<<<< HEAD
-    
-=======
-    private static ArrayList<String> firstIds = new ArrayList<String>();
-
->>>>>>> cec47b35
     protected static final VoltLogger m_log = new VoltLogger("CSVLoader");
 
     private static final class MyCallback implements ProcedureCallback {
