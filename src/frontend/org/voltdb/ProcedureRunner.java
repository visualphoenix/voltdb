--- conflicted
+++ resolved
@@ -816,7 +816,6 @@
             }
         }
         else {
-<<<<<<< HEAD
             // this is where, in the case of java procedures, m_method is set
             m_paramTypes = m_language.accept(parametersTypeRetriever, this);
 
@@ -829,19 +828,6 @@
                 m_paramTypeIsPrimitive[ii] = m_paramTypes[ii].isPrimitive();
                 m_paramTypeIsArray[ii] = m_paramTypes[ii].isArray();
                 m_paramTypeComponentType[ii] = m_paramTypes[ii].getComponentType();
-=======
-            // parse the java run method
-            Method[] methods = m_procedure.getClass().getDeclaredMethods();
-
-            for (final Method m : methods) {
-                String name = m.getName();
-                if (name.equals("run")) {
-                    if (Modifier.isPublic(m.getModifiers()) == false)
-                        continue;
-                    m_procMethod = m;
-                    m_paramTypes = m.getParameterTypes();
-                }
->>>>>>> c2e83ef2
             }
             if (m_procMethod == null && m_language == Language.JAVA) {
                 throw new RuntimeException("No \"run\" method found in: " + m_procedure.getClass().getName());
