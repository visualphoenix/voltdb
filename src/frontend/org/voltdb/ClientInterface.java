--- conflicted
+++ resolved
@@ -981,26 +981,6 @@
                     cihm.removeHandle(handle);
                     return false;
                 }
-<<<<<<< HEAD
-                Iv2InitiateTaskMessage workRequest =
-                    new Iv2InitiateTaskMessage(m_siteId,
-                            initiatorHSId,
-                            Iv2InitiateTaskMessage.UNUSED_TRUNC_HANDLE,
-                            txnId,
-                            isReadOnly,
-                            isSinglePartition,
-                            invocation,
-                            handle,
-                            connectionId,
-                            false);
-
-                Iv2Trace.logCreateTransaction(workRequest);
-                m_mailbox.send(initiatorHSId, workRequest);
-            } catch (JSONException e) {
-                cihm.removeHandle(handle);
-                throw new RuntimeException(e);
-=======
->>>>>>> 9d90296a
             }
             else {
                 initiatorHSId = m_cartographer.getHSIdForMultiPartitionInitiator();
@@ -1009,12 +989,13 @@
                 new Iv2InitiateTaskMessage(m_siteId,
                         initiatorHSId,
                         Iv2InitiateTaskMessage.UNUSED_TRUNC_HANDLE,
-                        Iv2InitiateTaskMessage.UNUSED_MP_TXNID,
+                        txnId,
                         isReadOnly,
                         isSinglePartition,
                         invocation,
                         handle,
-                        connectionId);
+                        connectionId,
+                        false);
 
             Iv2Trace.logCreateTransaction(workRequest);
             m_mailbox.send(initiatorHSId, workRequest);
