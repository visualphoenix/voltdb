--- conflicted
+++ resolved
@@ -234,17 +234,6 @@
         }
 
         @Override
-<<<<<<< HEAD
-        public long getNextUndo() {
-            return getNextUndoToken();
-=======
-        public ImmutableMap<String, ProcedureRunner> getProcedures() {
-            throw new RuntimeException("Not implemented in iv2");
-            // return m_loadedProcedures.procs;
->>>>>>> 43ae02d0
-        }
-
-        @Override
         public long getSiteId() {
             return m_siteId;
         }
