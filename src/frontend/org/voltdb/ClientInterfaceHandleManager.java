--- conflicted
+++ resolved
@@ -139,15 +139,9 @@
         return new ClientInterfaceHandleManager(isAdmin, connection, acg) {
             @Override
             synchronized long getHandle(boolean isSinglePartition, int partitionId,
-<<<<<<< HEAD
-                    long clientHandle, int messageSize, long creationTime, String procName, long initiatorHSId) {
+                    long clientHandle, int messageSize, long creationTime, String procName, long initiatorHSId, boolean readOnly) {
                 return super.getHandle(isSinglePartition, partitionId,
-                        clientHandle, messageSize, creationTime, procName, initiatorHSId);
-=======
-                    long clientHandle, int messageSize, long creationTime, String procName, boolean readOnly) {
-                return super.getHandle(isSinglePartition, partitionId,
-                        clientHandle, messageSize, creationTime, procName, readOnly);
->>>>>>> 92c9f112
+                        clientHandle, messageSize, creationTime, procName, initiatorHSId, readOnly);
             }
             @Override
             synchronized boolean removeHandle(long ciHandle) {
@@ -188,11 +182,8 @@
             int messageSize,
             long creationTime,
             String procName,
-<<<<<<< HEAD
-            long initiatorHSId)
-=======
+            long initiatorHSId,
             boolean readOnly)
->>>>>>> 92c9f112
     {
         assert(m_expectedThreadId == Thread.currentThread().getId());
         if (!isSinglePartition) {
@@ -207,14 +198,10 @@
                         putAll(m_partitionStuff).
                         put(partitionId, partitionStuff).build();
         }
-<<<<<<< HEAD
-        long ciHandle = generator.getNextHandle();
+
+        long ciHandle = partitionStuff.m_generator.getNextHandle();
+
         Iv2InFlight inFlight = new Iv2InFlight(ciHandle, clientHandle, messageSize, creationTime, procName, initiatorHSId);
-        perPartDeque.addLast(inFlight);
-=======
-        long ciHandle = partitionStuff.m_generator.getNextHandle();
-
-        Iv2InFlight inFlight = new Iv2InFlight(ciHandle, clientHandle, messageSize, creationTime, procName);
         if (readOnly) {
             /*
              * Encode the read only-ness into the handle
@@ -224,7 +211,7 @@
         } else {
             partitionStuff.m_writes.offer(inFlight);
         }
->>>>>>> 92c9f112
+
         m_outstandingTxns++;
         m_acg.increaseBackpressure(messageSize);
         return ciHandle;
@@ -364,7 +351,11 @@
 
         if (!m_partitionStuff.containsKey(partitionId)) return retval;
 
-        Deque<Iv2InFlight> inFlight = m_partitionStuff.get(partitionId).getSecond();
+        /*
+         * First clear the pending reads
+         */
+        PartitionData partitionStuff = m_partitionStuff.get(partitionId);
+        Deque<Iv2InFlight> inFlight = partitionStuff.m_reads;
         Iterator<Iv2InFlight> i = inFlight.iterator();
         while (i.hasNext()) {
             Iv2InFlight entry = i.next();
@@ -375,6 +366,21 @@
                 m_acg.reduceBackpressure(entry.m_messageSize);
             }
         }
+
+        /*
+         * Then clear the pending writes
+         */
+        inFlight = partitionStuff.m_writes;
+        i = inFlight.iterator();
+        while (i.hasNext()) {
+            Iv2InFlight entry = i.next();
+            if (entry.m_initiatorHSId != initiatorHSId) {
+                i.remove();
+                retval.add(entry);
+                m_outstandingTxns--;
+                m_acg.reduceBackpressure(entry.m_messageSize);
+            }
+        }
         return retval;
     }
 }