--- conflicted
+++ resolved
@@ -615,11 +615,8 @@
                                 csp,
                                 clusterConfig.getPartitionCount(),
                                 m_rejoining,
-<<<<<<< HEAD
+                                m_commandLog,
                                 m_nodeDRGateway);
-=======
-                                m_commandLog);
->>>>>>> 86794b04
                     }
                 } catch (Exception e) {
                     Throwable toLog = e;
