--- conflicted
+++ resolved
@@ -597,17 +597,7 @@
                      * be sucked straight in. There is a little funny business to overwrite the
                      * partition id that is not part of the serialization format
                      */
-<<<<<<< HEAD
-                    Container c = m_buffers.poll();
-                    if (c == null) {
-                        final BBContainer originContainer = DBBPool.allocateDirect(DEFAULT_CHUNKSIZE);
-                        final ByteBuffer b = originContainer.b;
-                        final long pointer = org.voltcore.utils.DBBPool.getBufferAddress(b);
-                        c = new Container(b, pointer, originContainer, nextChunkPartitionId);
-                    }
-=======
                     Container c = getOutputBuffer(nextChunkPartitionId);
->>>>>>> 53d42c3d
 
                     /*
                      * If the length value is wrong or not all data made it to disk this read will
@@ -762,7 +752,7 @@
             if (c == null) {
                 final BBContainer originContainer = DBBPool.allocateDirect(DEFAULT_CHUNKSIZE);
                 final ByteBuffer b = originContainer.b;
-                final long pointer = org.voltdb.utils.DBBPool.getBufferAddress(b);
+                final long pointer = org.voltcore.utils.DBBPool.getBufferAddress(b);
                 c = new Container(b, pointer, originContainer, nextChunkPartitionId);
             }
             /*
