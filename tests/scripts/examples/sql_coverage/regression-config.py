--- conflicted
+++ resolved
@@ -150,13 +150,6 @@
                       "template": "advanced-ints.sql",
                       "normalizer": "normalizer.py"},
 # BIGINT OVERFLOW CAUSES FAILURES IN THIS SUITE, USE REGRESSION INPUT
-<<<<<<< HEAD
-    "advanced-ints": {"schema": "int-schema.py",
-                      "ddl": "int-DDL.sql",
-                      "template": "advanced-ints.sql",
-                      "normalizer": "normalizer.py"},
-=======
->>>>>>> 7baddb28
     "regression-advanced-ints-cntonly": {"schema": "int-schema.py",
                                          "ddl": "int-DDL.sql",
                                          "template": "regression-advanced-ints-cntonly.sql",
