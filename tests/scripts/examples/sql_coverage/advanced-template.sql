--- conflicted
+++ resolved
@@ -14,14 +14,11 @@
 -- {@updatecolumn = "CASH"}
 -- {@updatevalue = "_value[decimal]"}
 
-<<<<<<< HEAD
-=======
 -- Reduce the explosions that result from 7 _cmp values.
 {_somecmp |= " < "}
 {_somecmp |= " >= "}
 {_somecmp |= " = "}
 
->>>>>>> dbb7e791
 -- DML, clean out and regenerate random data first.
 DELETE FROM @dmltable
 INSERT INTO @dmltable VALUES (@insertvals)
@@ -39,17 +36,10 @@
 SELECT -1, @optionalfn(_variable[numeric]       ) + 5.25 NUMSUM FROM @fromtables ORDER BY NUMSUM
 
 -- cover some select WHERE expressions not covered by the basic templates
-<<<<<<< HEAD
-SELECT 1, * FROM @fromtables WHERE @columnpredicate
-SELECT 2, * FROM @fromtables WHERE @optionalfn(_variable[#some numeric]) _cmp (            _variable[#other numeric]  _math _value[int:1,3])
-SELECT 3, * FROM @fromtables WHERE             _variable[#some numeric]  _cmp (@optionalfn(_variable[#other numeric]) _math _value[int:1,3])
-SELECT 4, * FROM @fromtables WHERE             _variable[#same numeric]  _cmp (@optionalfn(       __[#same         ]) _math 2)
-=======
 
 SELECT 1, * FROM @fromtables WHERE @columnpredicate
 SELECT 2, * FROM @fromtables WHERE @optionalfn(_variable[#some numeric]) _somecmp (            _variable[#other numeric]  _math 2)
 SELECT 3, * FROM @fromtables WHERE             _variable[#some numeric]  _somecmp (@optionalfn(_variable[#other numeric]) _math 3)
->>>>>>> dbb7e791
 
 -- ENG-3196 "SELECT ABS(ID) AS Q4 FROM R1 ORDER BY (ID) LIMIT 10;" gets UNEXPECTED FAILURE tupleValueFactory: invalid column_idx.
 -- SELECT @optionalfn(_variable[#picked @columntype]) AS Q4 FROM @fromtables ORDER BY @optionalfn(__[#picked]) LIMIT _value[int:1,10]
@@ -58,23 +48,6 @@
 
 -- Found ENG-3191 (or similar, anyway) crashes (fixed, since?) with these statements:
 -- -- combine where and limit
-<<<<<<< HEAD
--- SELECT @optionalfn(_variable[#picked @columntype]) AS Q5 FROM @fromtables WHERE  @optionalfn(_variable[@comparabletype]) _cmp @optionalfn(_variable[@comparabletype]) ORDER BY @optionalfn(__[#picked]) LIMIT _value[int:1,100]
--- -- combine where and offset
--- SELECT @optionalfn(_variable[#picked @columntype]) AS Q6 FROM @fromtables WHERE  @optionalfn(_variable[@comparabletype]) _cmp @optionalfn(_variable[@comparabletype]) ORDER BY @optionalfn(__[#picked]) LIMIT _value[int:1,100] OFFSET _value[int:1,100]
--- -- compare more columns
--- SELECT @optionalfn(_variable[@comparabletype]    ) AS Q7 FROM @fromtables WHERE (@optionalfn(_variable[@comparabletype]) _cmp @optionalfn(_variable[@comparabletype])) _logicop (@optionalfn(_variable[@comparabletype]) _cmp @optionalfn(_variable[@comparabletype]))
--- Now that ENG-3191 is fixed, we keep them watered down to reduce the number of generated combinations:
--- combine where and limit
--- Even simplified like this, it crashes (or DID, anyway):
--- SELECT @optionalfn(_variable[#picked            ]) AS Q5 FROM @fromtables WHERE             (_variable[@comparabletype]) _cmp @optionalfn(_variable[@comparabletype]) ORDER BY @optionalfn(__[#picked]) LIMIT _value[int:1,100]
--- so, it was simplified even further
-   SELECT @optionalfn(_variable[#picked @columntype]) AS Q5 FROM @fromtables WHERE             (__[#picked]               ) _cmp            (_variable[@comparabletype]) ORDER BY 1                        LIMIT _value[int:1,100]
--- combine where and offset
-   SELECT @optionalfn(_variable[#picked @columntype]) AS Q6 FROM @fromtables WHERE             (_variable[@comparabletype]) _cmp            (__[#picked]               ) ORDER BY 1                        LIMIT _value[int:1,100] OFFSET _value[int:1,100]
--- compare more columns
-   SELECT @optionalfn(_variable[#picked @columntype]) AS Q7 FROM @fromtables WHERE (           (__[#picked]               ) _cmp            (_variable[@comparabletype])) _logicop ( @columnpredicate )
-=======
 -- SELECT @optionalfn(_variable[#picked @columntype]) AS Q5 FROM @fromtables WHERE  @optionalfn(_variable[@comparabletype]) _somecmp @optionalfn(_variable[@comparabletype]) ORDER BY @optionalfn(__[#picked]) LIMIT _value[int:1,100]
 -- -- combine where and offset
 -- SELECT @optionalfn(_variable[#picked @columntype]) AS Q6 FROM @fromtables WHERE  @optionalfn(_variable[@comparabletype]) _somecmp @optionalfn(_variable[@comparabletype]) ORDER BY @optionalfn(__[#picked]) LIMIT _value[int:1,100] OFFSET _value[int:1,100]
@@ -90,7 +63,6 @@
    SELECT @optionalfn(_variable[#picked @columntype]) AS Q6 FROM @fromtables WHERE             (_variable[@comparabletype]) _somecmp            (__[#picked]               ) ORDER BY 1                        LIMIT _value[int:1,100] OFFSET _value[int:1,100]
 -- compare more columns
    SELECT @optionalfn(_variable[#picked @columntype]) AS Q7 FROM @fromtables WHERE (           (__[#picked]               ) _somecmp            (_variable[@comparabletype])) _logicop ( @columnpredicate )
->>>>>>> dbb7e791
 
 -- order by with projection
 SELECT 11, @optionalfn(_variable[@columntype]), ID FROM @fromtables ORDER BY ID _sortorder
@@ -126,15 +98,9 @@
 
 -- update
 -- compare two cols
-<<<<<<< HEAD
--- UPDATE @fromtables SET @updatecolumn = @updatevalue WHERE @optionalfn(_variable[@columntype]) _cmp @optionalfn(_variable[@columntype])
--- comparison with set expression
-UPDATE @fromtables SET @updatecolumn = @updatevalue @aftermath WHERE @optionalfn(_variable[@columntype]) _cmp _variable[@comparabletype]
-=======
 -- UPDATE @fromtables SET @updatecolumn = @updatevalue WHERE @optionalfn(_variable[@columntype]) _somecmp @optionalfn(_variable[@columntype])
 -- comparison with set expression
 UPDATE @fromtables SET @updatecolumn = @updatevalue @aftermath WHERE @optionalfn(_variable[@columntype]) _somecmp _variable[@comparabletype]
->>>>>>> dbb7e791
 
 -- Save more exhaustive LIKE testing for advanced-strings.sql.
 -- This is mostly just to catch the error of applying different forms of LIKE to non-strings.
