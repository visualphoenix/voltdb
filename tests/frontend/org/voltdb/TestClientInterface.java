/* This file is part of VoltDB.
 * Copyright (C) 2008-2013 VoltDB Inc.
 *
 * Permission is hereby granted, free of charge, to any person obtaining
 * a copy of this software and associated documentation files (the
 * "Software"), to deal in the Software without restriction, including
 * without limitation the rights to use, copy, modify, merge, publish,
 * distribute, sublicense, and/or sell copies of the Software, and to
 * permit persons to whom the Software is furnished to do so, subject to
 * the following conditions:
 *
 * The above copyright notice and this permission notice shall be
 * included in all copies or substantial portions of the Software.
 *
 * THE SOFTWARE IS PROVIDED "AS IS", WITHOUT WARRANTY OF ANY KIND,
 * EXPRESS OR IMPLIED, INCLUDING BUT NOT LIMITED TO THE WARRANTIES OF
 * MERCHANTABILITY, FITNESS FOR A PARTICULAR PURPOSE AND NONINFRINGEMENT.
 * IN NO EVENT SHALL THE AUTHORS BE LIABLE FOR ANY CLAIM, DAMAGES OR
 * OTHER LIABILITY, WHETHER IN AN ACTION OF CONTRACT, TORT OR OTHERWISE,
 * ARISING FROM, OUT OF OR IN CONNECTION WITH THE SOFTWARE OR THE USE OR
 * OTHER DEALINGS IN THE SOFTWARE.
 */

package org.voltdb;

import static org.junit.Assert.assertEquals;
import static org.junit.Assert.assertFalse;
import static org.junit.Assert.assertNotNull;
import static org.junit.Assert.assertNull;
import static org.junit.Assert.assertTrue;
import static org.mockito.Matchers.any;
import static org.mockito.Matchers.anyInt;
import static org.mockito.Matchers.eq;
import static org.mockito.Mockito.doAnswer;
import static org.mockito.Mockito.doReturn;
import static org.mockito.Mockito.mock;
import static org.mockito.Mockito.never;
import static org.mockito.Mockito.reset;
import static org.mockito.Mockito.spy;
import static org.mockito.Mockito.verify;
import static org.mockito.Mockito.when;

import java.io.File;
import java.io.IOException;
import java.nio.ByteBuffer;
import java.util.Arrays;

import org.apache.zookeeper_voltpatches.CreateMode;
import org.apache.zookeeper_voltpatches.ZooDefs.Ids;
import org.apache.zookeeper_voltpatches.ZooKeeper;
import org.junit.After;
import org.junit.Before;
import org.junit.BeforeClass;
import org.junit.Test;
import org.mockito.ArgumentCaptor;
import org.mockito.invocation.InvocationOnMock;
import org.mockito.stubbing.Answer;
import org.voltcore.messaging.HostMessenger;
import org.voltcore.messaging.LocalObjectMessage;
import org.voltcore.network.Connection;
import org.voltcore.network.VoltNetworkPool;
import org.voltdb.ClientInterface.ClientInputHandler;
import org.voltdb.VoltDB.Configuration;
import org.voltdb.VoltTable.ColumnInfo;
import org.voltdb.catalog.Catalog;
import org.voltdb.client.ClientResponse;
import org.voltdb.client.ProcedureInvocationType;
import org.voltdb.compiler.AdHocPlannedStatement;
import org.voltdb.compiler.AdHocPlannedStmtBatch;
import org.voltdb.compiler.AdHocPlannerWork;
import org.voltdb.compiler.CatalogChangeResult;
import org.voltdb.compiler.CatalogChangeWork;
import org.voltdb.compiler.VoltProjectBuilder;
import org.voltdb.iv2.Cartographer;
import org.voltdb.messaging.FastSerializer;
import org.voltdb.messaging.Iv2InitiateTaskMessage;
import org.voltdb.planner.CorePlan;
import org.voltdb.utils.CatalogUtil;
import org.voltdb.utils.Encoder;

public class TestClientInterface {
    // mocked objects that CI requires
    private VoltDBInterface m_volt;
    private StatsAgent m_statsAgent;
    private HostMessenger m_messenger;
    private ClientInputHandler m_handler;
    private Cartographer m_cartographer;
    private Connection m_cxn;
    private ZooKeeper m_zk;

    // real context
    private static CatalogContext m_context = null;

    // real CI, but spied on using mockito
    private static ClientInterface m_ci = null;
    // the mailbox in CI
    //private static Mailbox m_mb = null;

    private static int[] m_allPartitions = new int[] {0, 1, 2};

    @BeforeClass
    public static void setUpOnce() throws Exception {
        buildCatalog();

    }

    @Before
    public void setUp() throws Exception {
        // Set up CI with the mock objects.
        m_volt = mock(VoltDBInterface.class);
        m_statsAgent = mock(StatsAgent.class);
        m_messenger = mock(HostMessenger.class);
        m_handler = mock(ClientInputHandler.class);
        m_cartographer = mock(Cartographer.class);
        m_zk = mock(ZooKeeper.class);
        m_cxn = mock(Connection.class);


        /*
         * Setup the mock objects so that they return expected objects in CI
         * construction
         */
        VoltDB.replaceVoltDBInstanceForTest(m_volt);
        doReturn(m_statsAgent).when(m_volt).getStatsAgent();
        doReturn(mock(SnapshotCompletionMonitor.class)).when(m_volt).getSnapshotCompletionMonitor();
        doReturn(m_messenger).when(m_volt).getHostMessenger();
        doReturn(mock(VoltNetworkPool.class)).when(m_messenger).getNetwork();
        doReturn(m_zk).when(m_messenger).getZK();
        doReturn(mock(Configuration.class)).when(m_volt).getConfig();
        doReturn(32L).when(m_messenger).getHSIdForLocalSite(HostMessenger.ASYNC_COMPILER_SITE_ID);
        doAnswer(new Answer<Object>() {
            @Override
            public Object answer(InvocationOnMock invocation) {
                return null;
            }
        }).when(m_cxn).queueTask(any(Runnable.class));
        m_ci = spy(new ClientInterface(VoltDB.DEFAULT_PORT, VoltDB.DEFAULT_ADMIN_PORT,
                                       m_context, m_messenger, ReplicationRole.NONE,
                                       m_cartographer, m_allPartitions));
        m_ci.bindAdapter(m_cxn);

        //m_mb = m_ci.m_mailbox;
    }

    private static void buildCatalog() throws IOException {
        // build a real catalog
        File cat = File.createTempFile("temp-log-reinitiator", "catalog");
        cat.deleteOnExit();

        VoltProjectBuilder builder = new VoltProjectBuilder();
        String schema = "create table A (i integer not null, primary key (i));";
        builder.addLiteralSchema(schema);
        builder.addPartitionInfo("A", "i");
        builder.addStmtProcedure("hello", "select * from A where i = ?", "A.i: 0");

        if (!builder.compile(cat.getAbsolutePath())) {
            throw new IOException();
        }

        byte[] bytes = CatalogUtil.toBytes(cat);
        String serializedCat = CatalogUtil.loadCatalogFromJar(bytes, null);
        assertNotNull(serializedCat);
        Catalog catalog = new Catalog();
        catalog.execute(serializedCat);

        String deploymentPath = builder.getPathToDeployment();
        CatalogUtil.compileDeploymentAndGetCRC(catalog, deploymentPath, true);

        m_context = new CatalogContext(0, 0, catalog, bytes, 0, 0, 0);
        TheHashinator.initialize(LegacyHashinator.class, LegacyHashinator.getConfigureBytes(3));
    }

    @After
    public void tearDown() {
        reset(m_messenger);
        reset(m_handler);
    }

    private static ByteBuffer createMsg(String name, final Object...params) throws IOException {
        return createMsg(null, name, params);
    }

    /**
     * Create a VoltMessage that can be fed into CI's handleRead() method.
     * @param origTxnId The original txnId if it's a replicated transaction
     * @param name The procedure name
     * @param params Procedure parameters
     * @return
     * @throws IOException
     */
    private static ByteBuffer createMsg(Long origTxnId, String name,
                                        final Object...params) throws IOException {
        FastSerializer fs = new FastSerializer();
        StoredProcedureInvocation proc = new StoredProcedureInvocation();
        proc.setProcName(name);
        if (origTxnId != null)
            proc.setOriginalTxnId(origTxnId);
        proc.setParams(params);
        fs.writeObject(proc);
        return fs.getBuffer();
    }

    /**
     * Pass the VoltMessage to CI's handleRead() and inspect if the expected
     * parameters are passed to the initiator's createTranction() method. This
     * is a convenient method if the caller expects the result of handling this
     * message is to create a new transaction.
     *
     * @param msg
     * @param procName
     * @param partitionParam null if it's a multi-part txn
     * @param isAdmin
     * @param isReadonly
     * @param isSinglePart
     * @param isEverySite
     * @return StoredProcedureInvocation object passed to createTransaction()
     * @throws IOException
     */
    private StoredProcedureInvocation readAndCheck(ByteBuffer msg, String procName, Object partitionParam,
                                                   boolean isAdmin, boolean isReadonly, boolean isSinglePart,
                                                   boolean isEverySite) throws IOException {
        ClientResponseImpl resp = m_ci.handleRead(msg, m_handler, m_cxn);
        assertNull(resp);

        ArgumentCaptor<Long> destinationCaptor =
                ArgumentCaptor.forClass(Long.class);
        ArgumentCaptor<Iv2InitiateTaskMessage> messageCaptor =
                ArgumentCaptor.forClass(Iv2InitiateTaskMessage.class);
        verify(m_messenger).send(destinationCaptor.capture(), messageCaptor.capture());

        Iv2InitiateTaskMessage message = messageCaptor.getValue();
        //assertEquals(isAdmin, message.); // is admin
        assertEquals(isReadonly, message.isReadOnly()); // readonly
        assertEquals(isSinglePart, message.isSinglePartition()); // single-part
        //assertEquals(isEverySite, message.g); // every site
        assertEquals(procName, message.getStoredProcedureName());
        if (isSinglePart) {
            int expected = TheHashinator.hashToPartition(partitionParam);
            assertEquals(new Long(m_cartographer.getHSIdForMaster(expected)), destinationCaptor.getValue());
        } else {
            assertEquals(new Long(m_cartographer.getHSIdForMultiPartitionInitiator()), destinationCaptor.getValue());
        }
        return message.getStoredProcedureInvocation();
    }

    @Test
    public void testExplain() throws IOException {
        ByteBuffer msg = createMsg("@Explain", "select * from a");
        ClientResponseImpl resp = m_ci.handleRead(msg, m_handler, m_cxn);
        assertNull(resp);
        ArgumentCaptor<LocalObjectMessage> captor = ArgumentCaptor.forClass(LocalObjectMessage.class);
        verify(m_messenger).send(eq(32L), captor.capture());
        assertTrue(captor.getValue().payload instanceof AdHocPlannerWork );
        System.out.println( captor.getValue().payload.toString() );
        assertTrue(captor.getValue().payload.toString().contains("partition param: null"));
    }

    @Test
    public void testAdHoc() throws IOException {
        ByteBuffer msg = createMsg("@AdHoc", "select * from a");
        ClientResponseImpl resp = m_ci.handleRead(msg, m_handler, m_cxn);
        assertNull(resp);
        ArgumentCaptor<LocalObjectMessage> captor = ArgumentCaptor.forClass(LocalObjectMessage.class);
        verify(m_messenger).send(eq(32L), captor.capture());
        assertTrue(captor.getValue().payload instanceof AdHocPlannerWork);
        assertTrue(captor.getValue().payload.toString().contains("partition param: null"));

        // single-part adhoc
        reset(m_messenger);
        msg = createMsg("@AdHoc", "select * from a where i = 3", 3);
        resp = m_ci.handleRead(msg, m_handler, m_cxn);
        assertNull(resp);
        verify(m_messenger).send(eq(32L), captor.capture());
        assertTrue(captor.getValue().payload instanceof AdHocPlannerWork);
        assertTrue(captor.getValue().payload.toString().contains("partition param: 3"));
    }

    /**
     * Fake an adhoc compiler result and return it to the CI, see if CI
     * initiates the txn.
     */
    @Test
<<<<<<< HEAD
    public void testFinishedSPAdHocPlanning() throws Exception {
        when(m_initiator.createTransaction(anyLong(), anyString(), anyBoolean(),
                any(StoredProcedureInvocation.class),
                anyBoolean(), anyBoolean(), anyBoolean(),
                any(int[].class), anyInt(), anyObject(),
                anyInt(), anyLong(), anyBoolean())).thenReturn(true);

        // Need a batch and a statement
        AdHocPlannedStmtBatch plannedStmtBatch = new AdHocPlannedStmtBatch(
                "select * from a where i = 3", 3, 0, 0, "localhost", false,
                ProcedureInvocationType.ORIGINAL, 0, 0, null);
        AdHocPlannedStatement s = new AdHocPlannedStatement("select * from a where i = 3".getBytes
                (VoltDB.UTF8ENCODING),
                new CorePlan(new byte[0],
                        null,
                        false,
                        false,
                        true,
                        new VoltType[0],
                        0),
                new ParameterSet(),
                null,
                null,
                3);
        plannedStmtBatch.addStatement(s);
        m_ci.processFinishedCompilerWork(plannedStmtBatch).run();

        ArgumentCaptor<Boolean> boolCaptor = ArgumentCaptor.forClass(Boolean.class);
        ArgumentCaptor<StoredProcedureInvocation> invocationCaptor =
                ArgumentCaptor.forClass(StoredProcedureInvocation.class);
        verify(m_initiator).createTransaction(anyLong(), anyString(), boolCaptor.capture(),
                invocationCaptor.capture(),
                boolCaptor.capture(), boolCaptor.capture(),
                boolCaptor.capture(),
                any(int[].class), anyInt(),
                anyObject(), anyInt(), anyLong(),
                boolCaptor.capture());
        List<Boolean> boolValues = boolCaptor.getAllValues();
        assertFalse(boolValues.get(0)); // is admin
        assertTrue(boolValues.get(1));  // readonly
        assertTrue(boolValues.get(2)); // single-part
        assertFalse(boolValues.get(3)); // every site
        assertEquals("@AdHoc_RO_SP", invocationCaptor.getValue().getProcName());

        // SP AdHoc should have partitioning parameter serialized in the parameter set
        Object partitionParam = invocationCaptor.getValue().getParameterAtIndex(0);
        byte partitionParamType = (Byte) invocationCaptor.getValue().getParameterAtIndex(1);
        byte[] serializedData = (byte[]) invocationCaptor.getValue().getParameterAtIndex(2);
        AdHocPlannedStatement[] statements = AdHocPlannedStmtBatch.planArrayFromBuffer(ByteBuffer.wrap(serializedData));
        assertTrue(partitionParam instanceof String);
        assertEquals("3", partitionParam);
        assertEquals(VoltType.INTEGER.getValue(), partitionParamType);
        assertEquals(1, statements.length);
        String sql = new String(statements[0].sql, VoltDB.UTF8ENCODING);
        assertEquals("select * from a where i = 3", sql);
    }

    /**
     * Fake an adhoc compiler result and return it to the CI, see if CI
     * initiates the txn.
     */
    @Test
    public void testFinishedMPAdHocPlanning() throws Exception {
        when(m_initiator.createTransaction(anyLong(), anyString(), anyBoolean(),
                                           any(StoredProcedureInvocation.class),
                                           anyBoolean(), anyBoolean(), anyBoolean(),
                                           any(int[].class), anyInt(), anyObject(),
                                           anyInt(), anyLong(), anyBoolean())).thenReturn(true);

=======
    public void testFinishedAdHocPlanning() throws Exception {
>>>>>>> 5e5b5ace
        // Need a batch and a statement
        AdHocPlannedStmtBatch plannedStmtBatch = new AdHocPlannedStmtBatch(
                "select * from a", null, 0, 0, "localhost", false, ProcedureInvocationType.ORIGINAL, 0, 0, null);
        AdHocPlannedStatement s = new AdHocPlannedStatement("select * from a".getBytes(VoltDB.UTF8ENCODING),
                                                            new CorePlan(new byte[0],
                                                                         new byte[0],
                                                                         false,
                                                                         false,
                                                                         true,
                                                                         new VoltType[0],
                                                                         0),
                                                            new ParameterSet(),
                                                            null,
                                                            null,
                                                            null);
        plannedStmtBatch.addStatement(s);
        m_ci.processFinishedCompilerWork(plannedStmtBatch).run();

        ArgumentCaptor<Long> destinationCaptor =
                ArgumentCaptor.forClass(Long.class);
        ArgumentCaptor<Iv2InitiateTaskMessage> messageCaptor =
                ArgumentCaptor.forClass(Iv2InitiateTaskMessage.class);
        verify(m_messenger).send(destinationCaptor.capture(), messageCaptor.capture());
        Iv2InitiateTaskMessage message = messageCaptor.getValue();

        //assertFalse(boolValues.get(0)); // is admin
        assertTrue(message.isReadOnly());  // readonly
        assertFalse(message.isSinglePartition()); // single-part
        //assertFalse(boolValues.get(3)); // every site
        assertEquals("@AdHoc_RO_MP", message.getStoredProcedureName());

        byte[] serializedData = (byte[]) message.getStoredProcedureInvocation().getParameterAtIndex(0);
        AdHocPlannedStatement[] statements = AdHocPlannedStmtBatch.planArrayFromBuffer(ByteBuffer.wrap(serializedData));
        assertEquals(1, statements.length);
        String sql = new String(statements[0].sql, VoltDB.UTF8ENCODING);
        assertEquals("select * from a", sql);
    }

    @Test
    public void testUpdateCatalog() throws IOException {
        String catalogHex = Encoder.hexEncode("blah");
        ByteBuffer msg = createMsg("@UpdateApplicationCatalog", catalogHex, "blah");
        ClientResponseImpl resp = m_ci.handleRead(msg, m_handler, m_cxn);
        assertNull(resp);
        ArgumentCaptor<LocalObjectMessage> captor = ArgumentCaptor.forClass(LocalObjectMessage.class);
        verify(m_messenger).send(eq(32L), // A fixed number set in setUpOnce()
                                 captor.capture());
        assertTrue(captor.getValue().payload instanceof CatalogChangeWork);
    }

    @Test
    public void testNegativeUpdateCatalog() throws IOException {
        ByteBuffer msg = createMsg("@UpdateApplicationCatalog", new Integer(1), new Long(0));
        ClientResponseImpl resp = m_ci.handleRead(msg, m_handler, m_cxn);
        // expect an error response from handleRead.
        assertNotNull(resp);
        assertTrue(resp.getStatus() != 0);
    }


    /**
     * Fake a catalog diff compiler result and send it back to the CI, see if CI
     * initiates a new txn.
     */
    @Test
    public void testFinishedCatalogDiffing() {
        CatalogChangeResult catalogResult = new CatalogChangeResult();
        catalogResult.clientData = null;
        catalogResult.clientHandle = 0;
        catalogResult.connectionId = 0;
        catalogResult.adminConnection = false;
        catalogResult.hostname = "localhost";
        // catalog change specific boiler plate
        catalogResult.catalogBytes = "blah".getBytes();
        catalogResult.deploymentString = "blah";
        catalogResult.deploymentCRC = 1234l;
        catalogResult.expectedCatalogVersion = 3;
        catalogResult.encodedDiffCommands = "diff";
        catalogResult.invocationType = ProcedureInvocationType.REPLICATED;
        catalogResult.originalTxnId = 12345678l;
        catalogResult.originalUniqueId = 87654321l;
        m_ci.processFinishedCompilerWork(catalogResult).run();

        ArgumentCaptor<Long> destinationCaptor =
                ArgumentCaptor.forClass(Long.class);
        ArgumentCaptor<Iv2InitiateTaskMessage> messageCaptor =
                ArgumentCaptor.forClass(Iv2InitiateTaskMessage.class);
        verify(m_messenger).send(destinationCaptor.capture(), messageCaptor.capture());
        Iv2InitiateTaskMessage message = messageCaptor.getValue();
        //assertFalse(boolValues.get(0)); // is admin
        assertFalse(message.isReadOnly()); // readonly
        assertFalse(message.isSinglePartition()); // single-part
        //assertFalse(boolValues.get(3)); // every site
        assertEquals("@UpdateApplicationCatalog", message.getStoredProcedureName());
        assertEquals("diff", message.getStoredProcedureInvocation().getParameterAtIndex(0));
        assertTrue(Arrays.equals("blah".getBytes(), (byte[]) message.getStoredProcedureInvocation().getParameterAtIndex(1)));
        assertEquals(3, message.getStoredProcedureInvocation().getParameterAtIndex(2));
        assertEquals("blah", message.getStoredProcedureInvocation().getParameterAtIndex(3));
        assertEquals(1234l, message.getStoredProcedureInvocation().getParameterAtIndex(4));
        assertEquals(ProcedureInvocationType.REPLICATED, message.getStoredProcedureInvocation().getType());
        assertEquals(12345678l, message.getStoredProcedureInvocation().getOriginalTxnId());
        assertEquals(87654321l, message.getStoredProcedureInvocation().getOriginalUniqueId());
    }

    @Test
    public void testUserProc() throws IOException {
        ByteBuffer msg = createMsg("hello", 1);
        StoredProcedureInvocation invocation =
                readAndCheck(msg, "hello", 1, false, true, true, false);
        assertEquals(1, invocation.getParameterAtIndex(0));
    }

    @Test
    public void testSystemInformation() throws IOException {
        ByteBuffer msg = createMsg("@SystemInformation");
        StoredProcedureInvocation invocation =
                readAndCheck(msg, "@SystemInformation", 1, false, true, false, false);
        assertEquals("OVERVIEW", invocation.getParams().toArray()[0]);
    }

    /**
     * DR stats is not a txn, it goes to the stats agent directly.
     * @throws Exception
     */
    @Test
    public void testDRStats() throws Exception {
        ByteBuffer msg = createMsg("@Statistics", "DR", 0);
        ClientResponseImpl resp = m_ci.handleRead(msg, m_handler, m_cxn);
        assertNull(resp);
        ArgumentCaptor<String> captor = ArgumentCaptor.forClass(String.class);
        verify(m_statsAgent).collectStats(any(Connection.class), anyInt(), captor.capture());
        assertEquals("DR", captor.getValue());
    }

    @Test
    public void testStatisticsProc() throws IOException {
        ByteBuffer msg = createMsg("@Statistics", "table", 0);
        StoredProcedureInvocation invocation =
                readAndCheck(msg, "@Statistics", null, false, true, false, false);
        assertEquals("table", invocation.getParameterAtIndex(0));
    }

    @Test
    public void testLoadSinglePartTable() throws IOException {
        VoltTable table = new VoltTable(new ColumnInfo("i", VoltType.INTEGER));
        table.addRow(1);
        ByteBuffer msg = createMsg("@LoadSinglepartitionTable", "a", table);
        readAndCheck(msg, "@LoadSinglepartitionTable", 1, false, false, true, false);
    }

    @Test
    public void testPausedMode() throws IOException {
        // pause the node
        when(m_volt.getMode()).thenReturn(OperationMode.PAUSED);
        ByteBuffer msg = createMsg("hello", 1);
        ClientResponseImpl resp = m_ci.handleRead(msg, m_handler, m_cxn);
        assertNotNull(resp);
        assertEquals(ClientResponse.SERVER_UNAVAILABLE, resp.getStatus());
        when(m_volt.getMode()).thenReturn(OperationMode.RUNNING);
    }

    @Test
    public void testInvalidProcedure() throws IOException {
        ByteBuffer msg = createMsg("hellooooo", 1);
        ClientResponseImpl resp = m_ci.handleRead(msg, m_handler, m_cxn);
        assertNotNull(resp);
        assertEquals(ClientResponse.UNEXPECTED_FAILURE, resp.getStatus());
    }

    @Test
    public void testAdminProcsOnNonAdminPort() throws IOException {
        ByteBuffer msg = createMsg("@Pause");
        ClientResponseImpl resp = m_ci.handleRead(msg, m_handler, m_cxn);
        assertNotNull(resp);
        assertEquals(ClientResponse.UNEXPECTED_FAILURE, resp.getStatus());

        msg = createMsg("@Resume");
        resp = m_ci.handleRead(msg, m_handler, m_cxn);
        assertNotNull(resp);
        assertEquals(ClientResponse.UNEXPECTED_FAILURE, resp.getStatus());
    }

    @Test
    public void testRejectDupInvocation() throws IOException {
        // by default, the mock initiator returns false for createTransaction()
        ByteBuffer msg = createMsg(12345l, "hello", 1);
        ClientResponseImpl resp = m_ci.handleRead(msg, m_handler, m_cxn);
        assertNotNull(resp);
        assertEquals(ClientResponse.UNEXPECTED_FAILURE, resp.getStatus());
    }

    @Test
    public void testPolicyRejection() throws IOException {
        // incorrect parameters to @AdHoc proc
        ByteBuffer msg = createMsg("@AdHoc", 1, 3, 3);
        ClientResponseImpl resp = m_ci.handleRead(msg, m_handler, m_cxn);
        assertNotNull(resp);
        assertEquals(ClientResponse.GRACEFUL_FAILURE, resp.getStatus());
    }

    @Test
    public void testPromoteWithoutCommandLogging() throws Exception {
        final ByteBuffer msg = createMsg("@Promote");
        m_ci.handleRead(msg, m_handler, m_cxn);
        // Verify that the truncation request node was not created.
        verify(m_zk, never()).create(eq(VoltZK.request_truncation_snapshot), any(byte[].class),
                                     eq(Ids.OPEN_ACL_UNSAFE), eq(CreateMode.PERSISTENT));
    }

    @Test
    public void testPromoteWithCommandLogging() throws Exception {
        org.voltdb.catalog.CommandLog logConfig = m_context.cluster.getLogconfig().get("log");
        boolean wasEnabled = logConfig.getEnabled();
        logConfig.setEnabled(true);
        try {
            final ByteBuffer msg = createMsg("@Promote");
            m_ci.handleRead(msg, m_handler, m_cxn);
            // Verify that the truncation request node was created.
            verify(m_zk, never()).create(eq(VoltZK.request_truncation_snapshot), any(byte[].class),
                                eq(Ids.OPEN_ACL_UNSAFE), eq(CreateMode.PERSISTENT));
        }
        finally {
            logConfig.setEnabled(wasEnabled);
        }
    }
}<|MERGE_RESOLUTION|>--- conflicted
+++ resolved
@@ -275,19 +275,8 @@
         assertTrue(captor.getValue().payload.toString().contains("partition param: 3"));
     }
 
-    /**
-     * Fake an adhoc compiler result and return it to the CI, see if CI
-     * initiates the txn.
-     */
-    @Test
-<<<<<<< HEAD
+    @Test
     public void testFinishedSPAdHocPlanning() throws Exception {
-        when(m_initiator.createTransaction(anyLong(), anyString(), anyBoolean(),
-                any(StoredProcedureInvocation.class),
-                anyBoolean(), anyBoolean(), anyBoolean(),
-                any(int[].class), anyInt(), anyObject(),
-                anyInt(), anyLong(), anyBoolean())).thenReturn(true);
-
         // Need a batch and a statement
         AdHocPlannedStmtBatch plannedStmtBatch = new AdHocPlannedStmtBatch(
                 "select * from a where i = 3", 3, 0, 0, "localhost", false,
@@ -308,27 +297,21 @@
         plannedStmtBatch.addStatement(s);
         m_ci.processFinishedCompilerWork(plannedStmtBatch).run();
 
-        ArgumentCaptor<Boolean> boolCaptor = ArgumentCaptor.forClass(Boolean.class);
-        ArgumentCaptor<StoredProcedureInvocation> invocationCaptor =
-                ArgumentCaptor.forClass(StoredProcedureInvocation.class);
-        verify(m_initiator).createTransaction(anyLong(), anyString(), boolCaptor.capture(),
-                invocationCaptor.capture(),
-                boolCaptor.capture(), boolCaptor.capture(),
-                boolCaptor.capture(),
-                any(int[].class), anyInt(),
-                anyObject(), anyInt(), anyLong(),
-                boolCaptor.capture());
-        List<Boolean> boolValues = boolCaptor.getAllValues();
-        assertFalse(boolValues.get(0)); // is admin
-        assertTrue(boolValues.get(1));  // readonly
-        assertTrue(boolValues.get(2)); // single-part
-        assertFalse(boolValues.get(3)); // every site
-        assertEquals("@AdHoc_RO_SP", invocationCaptor.getValue().getProcName());
+        ArgumentCaptor<Long> destinationCaptor =
+                ArgumentCaptor.forClass(Long.class);
+        ArgumentCaptor<Iv2InitiateTaskMessage> messageCaptor =
+                ArgumentCaptor.forClass(Iv2InitiateTaskMessage.class);
+        verify(m_messenger).send(destinationCaptor.capture(), messageCaptor.capture());
+        Iv2InitiateTaskMessage message = messageCaptor.getValue();
+
+        assertTrue(message.isReadOnly());  // readonly
+        assertTrue(message.isSinglePartition()); // single-part
+        assertEquals("@AdHoc_RO_SP", message.getStoredProcedureName());
 
         // SP AdHoc should have partitioning parameter serialized in the parameter set
-        Object partitionParam = invocationCaptor.getValue().getParameterAtIndex(0);
-        byte partitionParamType = (Byte) invocationCaptor.getValue().getParameterAtIndex(1);
-        byte[] serializedData = (byte[]) invocationCaptor.getValue().getParameterAtIndex(2);
+        Object partitionParam = message.getStoredProcedureInvocation().getParameterAtIndex(0);
+        byte partitionParamType = (Byte) message.getStoredProcedureInvocation().getParameterAtIndex(1);
+        byte[] serializedData = (byte[]) message.getStoredProcedureInvocation().getParameterAtIndex(2);
         AdHocPlannedStatement[] statements = AdHocPlannedStmtBatch.planArrayFromBuffer(ByteBuffer.wrap(serializedData));
         assertTrue(partitionParam instanceof String);
         assertEquals("3", partitionParam);
@@ -344,15 +327,6 @@
      */
     @Test
     public void testFinishedMPAdHocPlanning() throws Exception {
-        when(m_initiator.createTransaction(anyLong(), anyString(), anyBoolean(),
-                                           any(StoredProcedureInvocation.class),
-                                           anyBoolean(), anyBoolean(), anyBoolean(),
-                                           any(int[].class), anyInt(), anyObject(),
-                                           anyInt(), anyLong(), anyBoolean())).thenReturn(true);
-
-=======
-    public void testFinishedAdHocPlanning() throws Exception {
->>>>>>> 5e5b5ace
         // Need a batch and a statement
         AdHocPlannedStmtBatch plannedStmtBatch = new AdHocPlannedStmtBatch(
                 "select * from a", null, 0, 0, "localhost", false, ProcedureInvocationType.ORIGINAL, 0, 0, null);
