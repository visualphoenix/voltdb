/* This file is part of VoltDB.
 * Copyright (C) 2008-2012 VoltDB Inc.
 *
 * Permission is hereby granted, free of charge, to any person obtaining
 * a copy of this software and associated documentation files (the
 * "Software"), to deal in the Software without restriction, including
 * without limitation the rights to use, copy, modify, merge, publish,
 * distribute, sublicense, and/or sell copies of the Software, and to
 * permit persons to whom the Software is furnished to do so, subject to
 * the following conditions:
 *
 * The above copyright notice and this permission notice shall be
 * included in all copies or substantial portions of the Software.
 *
 * THE SOFTWARE IS PROVIDED "AS IS", WITHOUT WARRANTY OF ANY KIND,
 * EXPRESS OR IMPLIED, INCLUDING BUT NOT LIMITED TO THE WARRANTIES OF
 * MERCHANTABILITY, FITNESS FOR A PARTICULAR PURPOSE AND NONINFRINGEMENT.
 * IN NO EVENT SHALL THE AUTHORS BE LIABLE FOR ANY CLAIM, DAMAGES OR
 * OTHER LIABILITY, WHETHER IN AN ACTION OF CONTRACT, TORT OR OTHERWISE,
 * ARISING FROM, OUT OF OR IN CONNECTION WITH THE SOFTWARE OR THE USE OR
 * OTHER DEALINGS IN THE SOFTWARE.
 */

package org.voltdb;

import java.io.File;
import java.io.IOException;

import junit.framework.TestCase;

import org.voltdb.VoltDB.START_ACTION;
import org.voltdb.benchmark.tpcc.TPCCProjectBuilder;
import org.voltdb.catalog.Catalog;
import org.voltdb.compiler.VoltProjectBuilder.GroupInfo;
import org.voltdb.compiler.VoltProjectBuilder.UserInfo;
import org.voltdb.utils.BuildDirectoryUtils;
import org.voltdb.utils.CatalogUtil;

public class TestVoltDB extends TestCase {

    public void testConfigurationConstructor() {
        VoltDB.Configuration blankConfig = new VoltDB.Configuration();
        assertFalse(blankConfig.m_noLoadLibVOLTDB);
        assertEquals(BackendTarget.NATIVE_EE_JNI, blankConfig.m_backend);
        assertEquals(null, blankConfig.m_pathToCatalog);
        assertEquals(null, blankConfig.m_pathToDeployment);
        assertEquals(VoltDB.DEFAULT_PORT, blankConfig.m_port);
        assertEquals(START_ACTION.START, blankConfig.m_startAction);

        String args1[] = { "noloadlib" };
        assertTrue(new VoltDB.Configuration(args1).m_noLoadLibVOLTDB);

        String args2[] = { "hsqldb" };
        VoltDB.Configuration cfg2 = new VoltDB.Configuration(args2);
        assertEquals(BackendTarget.HSQLDB_BACKEND, cfg2.m_backend);
        String args3[] = { "jni" };
        VoltDB.Configuration cfg3 = new VoltDB.Configuration(args3);
        assertEquals(BackendTarget.NATIVE_EE_JNI, cfg3.m_backend);
        String args4[] = { "ipc" };
        VoltDB.Configuration cfg4 = new VoltDB.Configuration(args4);
        assertEquals(BackendTarget.NATIVE_EE_IPC, cfg4.m_backend);
        // what happens if arguments conflict?
        String args5[] = { "ipc", "hsqldb" };
        VoltDB.Configuration cfg5 = new VoltDB.Configuration(args5);
        assertEquals(BackendTarget.HSQLDB_BACKEND, cfg5.m_backend);

        String args9[] = { "catalog xtestxstringx" };
        VoltDB.Configuration cfg9 = new VoltDB.Configuration(args9);
        assertEquals("xtestxstringx", cfg9.m_pathToCatalog);
        String args10[] = { "catalog", "ytestystringy" };
        VoltDB.Configuration cfg10 = new VoltDB.Configuration(args10);
        assertEquals("ytestystringy", cfg10.m_pathToCatalog);

        String args12[] = { "port 1234" };
        VoltDB.Configuration cfg12 = new VoltDB.Configuration(args12);
        assertEquals(1234, cfg12.m_port);
        String args13[] = { "port", "5678" };
        VoltDB.Configuration cfg13 = new VoltDB.Configuration(args13);
        assertEquals(5678, cfg13.m_port);

        String args14[] = { "create" };
        VoltDB.Configuration cfg14 = new VoltDB.Configuration(args14);
        assertEquals(START_ACTION.CREATE, cfg14.m_startAction);
        String args15[] = { "recover" };
        VoltDB.Configuration cfg15 = new VoltDB.Configuration(args15);
        assertEquals(START_ACTION.RECOVER, cfg15.m_startAction);
        String args16[] = { "start" };
        VoltDB.Configuration cfg16 = new VoltDB.Configuration(args16);
        assertEquals(START_ACTION.START, cfg16.m_startAction);

        String args17[] = { "replica" };
        VoltDB.Configuration cfg17 = new VoltDB.Configuration(args17);
        assertEquals(ReplicationRole.REPLICA, cfg17.m_replicationRole);

        // XXX don't test what happens if port is invalid, because the code
        // doesn't handle that
    }

    public void testConfigurationValidate() {
        VoltDB.Configuration config;

        // missing leader, catalog and missing deployment:
        // implied START with all defaults.
        String[] args1 = {};
        config = new VoltDB.Configuration(args1);
        assertTrue(config.validate());
        assertEquals(START_ACTION.START, config.m_startAction);

        // missing leader provided deployment - not okay.
        String[] argsya = {"catalog", "qwerty", "deployment", "qwerty"};
        config = new VoltDB.Configuration(argsya);
        assertFalse(config.validate());

        // missing deployment (it's okay now that a default deployment is supported)
        String[] args3 = {"leader", "hola", "catalog", "teststring2"};
        config = new VoltDB.Configuration(args3);
        assertTrue(config.validate());

<<<<<<< HEAD
=======
        // default deployment with default leader -- okay.
        config = new VoltDB.Configuration(new String[]{"catalog", "catalog.jar"});
        assertTrue(config.validate());

        // empty leader
        String[] argsyo = {"leader", "", "catalog", "sdfs", "deployment", "sdfsd"};
        config = new VoltDB.Configuration(argsyo);
        assertFalse(config.validate());

>>>>>>> 5687718f
        // empty deployment
        String[] args6 = {"leader", "hola", "catalog", "teststring6", "deployment", ""};
        config = new VoltDB.Configuration(args6);
        assertFalse(config.validate());

        // replica with non-create
        String[] args7 = {"leader", "hola", "deployment", "teststring4", "replica", "recover"};
        config = new VoltDB.Configuration(args7);
        assertFalse(config.validate());
        // rtb: START is idiotic -- here it always implies CREATE.
        config = new VoltDB.Configuration(new String[]{"leader", "l", "deployment", "d.xml", "replica", "start"});
        assertTrue(config.validate());
        assertEquals(START_ACTION.CREATE, config.m_startAction);

        // replica with explicit create
        String[] args8 = {"leader", "hola", "deployment", "teststring4", "catalog", "catalog.jar", "replica", "create"};
        config = new VoltDB.Configuration(args8);
        assertTrue(config.validate());

        // replica with default action of create
        String[] args9 = {"leader", "hola", "deployment", "teststring4", "catalog", "catalog.jar", "replica"};
        config = new VoltDB.Configuration(args9);
        assertTrue(config.validate());
        assertEquals(START_ACTION.CREATE, config.m_startAction);

        // valid config
        String[] args100 = {"leader", "hola", "deployment", "teststring4", "catalog", "catalog.jar"};
        config = new VoltDB.Configuration(args100);
        assertTrue(config.validate());

        // valid config -- assumes start, so catalog is correctly optional
        config = new VoltDB.Configuration(new String[]{"leader", "ldr", "deployment", "d.xml"});
        assertTrue(config.validate());
    }

    /**
     * ENG-639: Improve deployment.xml parser error reporting
     *
     * This test tries to assign a user in the deployment file to a group that does not exist and asserts that
     * deployment file compilation fails.
     * @throws IOException
     */
    public void testCompileDeploymentAddUserToNonExistentGroup() throws IOException {
        TPCCProjectBuilder project = new TPCCProjectBuilder();
        project.addDefaultSchema();
        project.addDefaultPartitioning();
        project.addDefaultProcedures();

        project.setSecurityEnabled(true);
        GroupInfo groups[] = new GroupInfo[] {
                new GroupInfo("foo", false, false),
                new GroupInfo("blah", false, false)
        };
        project.addGroups(groups);
        UserInfo users[] = new UserInfo[] {
                new UserInfo("john", "hugg", new String[] {"foo"}),
                new UserInfo("ryan", "betts", new String[] {"foo", "bar"}),
                new UserInfo("ariel", "weisberg", new String[] {"bar"})
        };
        project.addUsers(users);

        String testDir = BuildDirectoryUtils.getBuildDirectoryPath();
        String jarName = "compile-deployment.jar";
        String catalogJar = testDir + File.separator + jarName;
        assertTrue("Project failed to compile", project.compile(catalogJar));

        byte[] bytes = CatalogUtil.toBytes(new File(catalogJar));
        String serializedCatalog = CatalogUtil.loadCatalogFromJar(bytes, null);
        assertNotNull("Error loading catalog from jar", serializedCatalog);

        Catalog catalog = new Catalog();
        catalog.execute(serializedCatalog);

        // this should fail because group "bar" does not exist
        assertTrue("Deployment file shouldn't have been able to validate",
                CatalogUtil.compileDeploymentAndGetCRC(catalog,project.getPathToDeployment(), true) < 0);
    }

    /**
     * ENG-720: NullPointerException when trying to start server with no users
     *
     * This test makes sure deployment validation passes when there are no users.
     * @throws IOException
     */
    public void testCompileDeploymentNoUsers() throws IOException {
        TPCCProjectBuilder project = new TPCCProjectBuilder();
        project.addDefaultSchema();
        project.addDefaultPartitioning();
        project.addDefaultProcedures();

        project.setSecurityEnabled(true);
        GroupInfo groups[] = new GroupInfo[] {
                new GroupInfo("foo", false, false),
                new GroupInfo("blah", false, false)
        };
        project.addGroups(groups);
        UserInfo users[] = new UserInfo[] {};
        project.addUsers(users);

        String testDir = BuildDirectoryUtils.getBuildDirectoryPath();
        String jarName = "compile-deployment.jar";
        String catalogJar = testDir + File.separator + jarName;
        assertTrue("Project failed to compile", project.compile(catalogJar));

        byte[] bytes = CatalogUtil.toBytes(new File(catalogJar));
        String serializedCatalog = CatalogUtil.loadCatalogFromJar(bytes, null);
        assertNotNull("Error loading catalog from jar", serializedCatalog);

        Catalog catalog = new Catalog();
        catalog.execute(serializedCatalog);

        assertTrue("Deployment file should have been able to validate",
                CatalogUtil.compileDeploymentAndGetCRC(catalog,project.getPathToDeployment(), true) >= 0);
    }

}<|MERGE_RESOLUTION|>--- conflicted
+++ resolved
@@ -116,18 +116,15 @@
         config = new VoltDB.Configuration(args3);
         assertTrue(config.validate());
 
-<<<<<<< HEAD
-=======
         // default deployment with default leader -- okay.
         config = new VoltDB.Configuration(new String[]{"catalog", "catalog.jar"});
         assertTrue(config.validate());
 
-        // empty leader
+        // empty leader -- tests could pass in empty leader to indicate bind to all interfaces on mac
         String[] argsyo = {"leader", "", "catalog", "sdfs", "deployment", "sdfsd"};
         config = new VoltDB.Configuration(argsyo);
-        assertFalse(config.validate());
-
->>>>>>> 5687718f
+        assertTrue(config.validate());
+
         // empty deployment
         String[] args6 = {"leader", "hola", "catalog", "teststring6", "deployment", ""};
         config = new VoltDB.Configuration(args6);
