/* This file is part of VoltDB.
 * Copyright (C) 2008-2013 VoltDB Inc.
 *
 * Permission is hereby granted, free of charge, to any person obtaining
 * a copy of this software and associated documentation files (the
 * "Software"), to deal in the Software without restriction, including
 * without limitation the rights to use, copy, modify, merge, publish,
 * distribute, sublicense, and/or sell copies of the Software, and to
 * permit persons to whom the Software is furnished to do so, subject to
 * the following conditions:
 *
 * The above copyright notice and this permission notice shall be
 * included in all copies or substantial portions of the Software.
 *
 * THE SOFTWARE IS PROVIDED "AS IS", WITHOUT WARRANTY OF ANY KIND,
 * EXPRESS OR IMPLIED, INCLUDING BUT NOT LIMITED TO THE WARRANTIES OF
 * MERCHANTABILITY, FITNESS FOR A PARTICULAR PURPOSE AND NONINFRINGEMENT.
 * IN NO EVENT SHALL THE AUTHORS BE LIABLE FOR ANY CLAIM, DAMAGES OR
 * OTHER LIABILITY, WHETHER IN AN ACTION OF CONTRACT, TORT OR OTHERWISE,
 * ARISING FROM, OUT OF OR IN CONNECTION WITH THE SOFTWARE OR THE USE OR
 * OTHER DEALINGS IN THE SOFTWARE.
 */

package org.voltdb.planner;

import org.voltdb.plannodes.AbstractPlanNode;
import org.voltdb.plannodes.IndexScanPlanNode;
import org.voltdb.plannodes.NestLoopPlanNode;
import org.voltdb.plannodes.SeqScanPlanNode;

public class TestJoinOrder extends PlannerTestCase {
    public void testBasicJoinOrder() {
        AbstractPlanNode pn = compileWithJoinOrder("select * FROM T1, T2, T3, T4, T5, T6, T7", "T7,T6,T5,T4,T3,T2,T1");
        AbstractPlanNode n = pn.getChild(0).getChild(0);
        for (int ii = 1; ii <= 7; ii++) {
            if (ii == 6) {
                assertTrue(((SeqScanPlanNode)n.getChild(0)).getTargetTableName().endsWith(Integer.toString(ii))
                        || ((SeqScanPlanNode)n.getChild(0)).getTargetTableName().endsWith(Integer.toString(ii + 1)));
                assertTrue(((SeqScanPlanNode)n.getChild(1)).getTargetTableName().endsWith(Integer.toString(ii))
                        || ((SeqScanPlanNode)n.getChild(1)).getTargetTableName().endsWith(Integer.toString(ii + 1)));
                break;
            } else {
                NestLoopPlanNode node = (NestLoopPlanNode)n;
                assertTrue(((SeqScanPlanNode)n.getChild(1)).getTargetTableName().endsWith(Integer.toString(ii)));
                n = node.getChild(0);
            }
        }

        pn = compileWithJoinOrder("select * FROM T1, T2, T3, T4, T5, T6, T7", "T1,T2,T3,T4,T5,T6,T7");
        n = pn.getChild(0).getChild(0);
        for (int ii = 7; ii > 0; ii--) {
            if (ii == 2) {
                assertTrue(((SeqScanPlanNode)n.getChild(0)).getTargetTableName().endsWith(Integer.toString(ii))
                        || ((SeqScanPlanNode)n.getChild(0)).getTargetTableName().endsWith(Integer.toString(ii - 1)));
                assertTrue(((SeqScanPlanNode)n.getChild(1)).getTargetTableName().endsWith(Integer.toString(ii))
                        || ((SeqScanPlanNode)n.getChild(1)).getTargetTableName().endsWith(Integer.toString(ii - 1)));
                break;
            } else {
                NestLoopPlanNode node = (NestLoopPlanNode)n;
                assertTrue(((SeqScanPlanNode)n.getChild(1)).getTargetTableName().endsWith(Integer.toString(ii)));
                n = node.getChild(0);
            }
        }
    }

    public void testOuterJoinOrder() {
        AbstractPlanNode pn = compileWithJoinOrder("select * FROM T1 LEFT JOIN T2 ON T1.A = T2.B", "T1, T2");
        AbstractPlanNode n = pn.getChild(0).getChild(0);
        assertTrue(((SeqScanPlanNode)n.getChild(0)).getTargetTableName().equals("T1"));
        assertTrue(((SeqScanPlanNode)n.getChild(1)).getTargetTableName().equals("T2"));

        try {
            compileWithInvalidJoinOrder("select * FROM T1 LEFT JOIN T2 ON T1.A = T2.B", "T2, T1");
            fail();
        } catch (Exception ex) {
            assertTrue("The specified join order is invalid for the given query".equals(ex.getMessage()));
        }
    }

    public void testMicroOptimizationJoinOrder() {
        AbstractPlanNode pn = compileWithJoinOrder("select * from J1, P2 where A=B", "J1, P2");
        AbstractPlanNode n = pn.getChild(0).getChild(0);
        assertTrue(((IndexScanPlanNode)n.getChild(0)).getTargetTableName().equals("J1"));
        assertTrue(((SeqScanPlanNode)n.getChild(1)).getTargetTableName().equals("P2"));
    }

    public void testInnerOuterJoinOrder() {
<<<<<<< HEAD
=======
//      @TODO ENG_3038 Commented out until 2 table restriction for outer joins is there
>>>>>>> 57a9d13c
        AbstractPlanNode pn = compileWithJoinOrder(
                "select * FROM T1, T2, T3 LEFT JOIN T4 ON T3.C = T4.D LEFT JOIN T5 ON T3.C = T5.E, T6,T7",
                "T2, T1, T3, T4, T5, T7, T6");
        AbstractPlanNode n = pn.getChild(0).getChild(0);
        String joinOrder[] = {"T2", "T1", "T3", "T4", "T5", "T7", "T6"};
        for (int i = 6; i > 0; i--) {
            assertTrue(n instanceof NestLoopPlanNode);
            assertTrue(n.getChild(1) instanceof SeqScanPlanNode);
            SeqScanPlanNode s = (SeqScanPlanNode) n.getChild(1);
            if (i == 1) {
                assertTrue(n.getChild(0) instanceof SeqScanPlanNode);
                assertTrue(joinOrder[i-1].equals(((SeqScanPlanNode) n.getChild(0)).getTargetTableName()));
            } else {
                assertTrue(n.getChild(0) instanceof NestLoopPlanNode);
                n = n.getChild(0);
            }
            assertTrue(joinOrder[i].equals(s.getTargetTableName()));
<<<<<<< HEAD
         }

        try {
            compileWithInvalidJoinOrder("select * FROM T1, T2, T3 LEFT JOIN T4 ON T3.C = T4.D LEFT JOIN T5 ON T3.C = T5.E, T6,T7",
                    "T2, T6, T3, T4, T5, T7, T1");
            fail();
        } catch (Exception ex) {
            assertTrue("The specified join order is invalid for the given query".equals(ex.getMessage()));
        }

        try {
            compileWithInvalidJoinOrder("select * FROM T1, T2, T3 LEFT JOIN T4 ON T3.C = T4.D LEFT JOIN T5 ON T3.C = T5.E, T6,T7",
                    "T1, T2, T4, T3, T5, T7, T6");
            fail();
        } catch (Exception ex) {
            assertTrue("The specified join order is invalid for the given query".equals(ex.getMessage()));
        }

        try {
            compileWithInvalidJoinOrder("select * FROM T1, T2, T3 LEFT JOIN T4 ON T3.C = T4.D LEFT JOIN T5 ON T3.C = T5.E, T6,T7",
                    "T1, T2, T3, T4, T5, T7");
            fail();
        } catch (Exception ex) {
            assertTrue(ex.getMessage().indexOf("does not contain the correct number of tables") != -1);
        }

        try {
            compileWithInvalidJoinOrder("select * FROM T1, T2, T3 LEFT JOIN T4 ON T3.C = T4.D LEFT JOIN T5 ON T3.C = T5.E, T6,T7",
                    "T1, T2, T3, T4, T5, T7, T6, T8");
            fail();
        } catch (Exception ex) {
            assertTrue(ex.getMessage().indexOf("does not contain the correct number of tables") != -1);
        }
=======
        }

>>>>>>> 57a9d13c
    }

    @Override
    protected void setUp() throws Exception {
        setupSchema(TestJoinOrder.class.getResource("testjoinorder-ddl.sql"), "testjoinorder", true);
    }

    @Override
    protected void tearDown() throws Exception {
        super.tearDown();
    }
}<|MERGE_RESOLUTION|>--- conflicted
+++ resolved
@@ -85,10 +85,6 @@
     }
 
     public void testInnerOuterJoinOrder() {
-<<<<<<< HEAD
-=======
-//      @TODO ENG_3038 Commented out until 2 table restriction for outer joins is there
->>>>>>> 57a9d13c
         AbstractPlanNode pn = compileWithJoinOrder(
                 "select * FROM T1, T2, T3 LEFT JOIN T4 ON T3.C = T4.D LEFT JOIN T5 ON T3.C = T5.E, T6,T7",
                 "T2, T1, T3, T4, T5, T7, T6");
@@ -106,8 +102,7 @@
                 n = n.getChild(0);
             }
             assertTrue(joinOrder[i].equals(s.getTargetTableName()));
-<<<<<<< HEAD
-         }
+        }
 
         try {
             compileWithInvalidJoinOrder("select * FROM T1, T2, T3 LEFT JOIN T4 ON T3.C = T4.D LEFT JOIN T5 ON T3.C = T5.E, T6,T7",
@@ -140,10 +135,6 @@
         } catch (Exception ex) {
             assertTrue(ex.getMessage().indexOf("does not contain the correct number of tables") != -1);
         }
-=======
-        }
-
->>>>>>> 57a9d13c
     }
 
     @Override
