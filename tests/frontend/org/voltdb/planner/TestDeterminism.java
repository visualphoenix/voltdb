/* This file is part of VoltDB.
 * Copyright (C) 2008-2013 VoltDB Inc.
 *
 * Permission is hereby granted, free of charge, to any person obtaining
 * a copy of this software and associated documentation files (the
 * "Software"), to deal in the Software without restriction, including
 * without limitation the rights to use, copy, modify, merge, publish,
 * distribute, sublicense, and/or sell copies of the Software, and to
 * permit persons to whom the Software is furnished to do so, subject to
 * the following conditions:
 *
 * The above copyright notice and this permission notice shall be
 * included in all copies or substantial portions of the Software.
 *
 * THE SOFTWARE IS PROVIDED "AS IS", WITHOUT WARRANTY OF ANY KIND,
 * EXPRESS OR IMPLIED, INCLUDING BUT NOT LIMITED TO THE WARRANTIES OF
 * MERCHANTABILITY, FITNESS FOR A PARTICULAR PURPOSE AND NONINFRINGEMENT.
 * IN NO EVENT SHALL THE AUTHORS BE LIABLE FOR ANY CLAIM, DAMAGES OR
 * OTHER LIABILITY, WHETHER IN AN ACTION OF CONTRACT, TORT OR OTHERWISE,
 * ARISING FROM, OUT OF OR IN CONNECTION WITH THE SOFTWARE OR THE USE OR
 * OTHER DEALINGS IN THE SOFTWARE.
 */

package org.voltdb.planner;

<<<<<<< HEAD
import junit.framework.TestCase;

public class TestDeterminism extends TestCase {

    private PlannerTestAideDeCamp aide;
=======
//import java.util.List;


//import org.voltdb.catalog.CatalogMap;
//import org.voltdb.catalog.Cluster;
//import org.voltdb.catalog.Table;
//import org.voltdb.plannodes.AbstractPlanNode;
//import org.voltdb.plannodes.IndexScanPlanNode;

public class TestDeterminism extends PlannerTestCase {
>>>>>>> a5f64a5e

    @Override
    protected void setUp() throws Exception {
        final boolean planForSinglePartitionFalse = false;
        setupSchema(TestDeterminism.class.getResource("testplans-determinism-ddl.sql"), "testdeterminism", planForSinglePartitionFalse);
    }

    @Override
    protected void tearDown() throws Exception {
        super.tearDown();
    }

    /**
     * Checks determinism of statement against expected results, with or without factoring in order effects
     * @param sql
     * @param order expected statement determinism, including order effects
     * @param content expected statement determinism, ignoring order effects
     */
    private void assertPlanDeterminism(String sql, boolean order, boolean content)
    {
        CompiledPlan cp = compileAdHocPlan(sql);
        assertTrue(order == cp.isOrderDeterministic());
        assertTrue(content == cp.isContentDeterministic());
        assertTrue(cp.isContentDeterministic() || ! cp.isOrderDeterministic());
        assertTrue(cp.isOrderDeterministic() || (null != cp.nondeterminismDetail()));
    }

    private void assertPlanDeterminism(String sql, boolean order, boolean content, boolean alsoTryWithLimit) {
        assertPlanDeterminism(sql, order, content);
        if (alsoTryWithLimit) {
            String limitedStatement = sql.replaceAll(";", " LIMIT 2;");
            assertPlanDeterminism(limitedStatement, order, order);
        }

    }

    // TODO: Replace w/ true when/if indexscan is forced, and forced to order results.
    static final boolean LATER_TO_BE_true = false;

    static final boolean ALSO_TRY_LIMIT = true;
    static final boolean UNORDERED = false;
    static final boolean ORDERED = true;
    static final boolean LATER_TO_BE_ORDERED = UNORDERED;
    static final boolean INCONSISTENT = false;
    static final boolean CONSISTENT = true;

    // TODO replace references to these with opposite constants as cases get support
    public void testDeterminismOfSelectStar() {
        assertPlanDeterminism("select * from ttree;", UNORDERED, CONSISTENT, ALSO_TRY_LIMIT);
        assertPlanDeterminism("select * from tunique;", UNORDERED, CONSISTENT, ALSO_TRY_LIMIT);
        assertPlanDeterminism("select * from tpk;", UNORDERED, CONSISTENT, ALSO_TRY_LIMIT);
    }

    public void testDeterminismOfJoin() {
        assertPlanDeterminism("select X.a, X.z, Y.z from ttree X, tunique Y where X.a = Y.a;", UNORDERED, CONSISTENT, ALSO_TRY_LIMIT);
        assertPlanDeterminism("select X.a, X.z, Y.z from ttree X, tunique Y where X.a = Y.a;", UNORDERED, CONSISTENT, ALSO_TRY_LIMIT);
        assertPlanDeterminism("select X.a, X.z, Y.z from ttree X, tunique Y where X.a = Y.a;", UNORDERED, CONSISTENT, ALSO_TRY_LIMIT);
    }

    public void testDeterminismOfSelectStarOrderOne() {
        assertPlanDeterminism("select * from ttree order by a;", UNORDERED, CONSISTENT, ALSO_TRY_LIMIT); // insufficient ordering
        assertPlanDeterminism("select * from tunique order by a;", ORDERED, CONSISTENT, ALSO_TRY_LIMIT);
        assertPlanDeterminism("select * from tpk order by a;", ORDERED, CONSISTENT, ALSO_TRY_LIMIT);
        assertPlanDeterminism("select * from ttree where a > 1 order by a;", UNORDERED, CONSISTENT, ALSO_TRY_LIMIT); // insufficient ordering
        assertPlanDeterminism("select * from tunique where a > 1 order by a;", ORDERED, CONSISTENT, ALSO_TRY_LIMIT);
        assertPlanDeterminism("select * from tpk where a > 1 order by a;", ORDERED, CONSISTENT, ALSO_TRY_LIMIT);
    }

    public void testDeterminismOfSelectOrderGroupKeys() {
        assertPlanDeterminism("select z, max(a)    from ttree group by z    order by z   ;", ORDERED, CONSISTENT, ALSO_TRY_LIMIT);
        // not yet supported by planner assertPlanDeterminism("select    max(a)    from ttree group by z    order by z   ;", ORDERED, CONSISTENT, ALSO_TRY_LIMIT);

        assertPlanDeterminism("select z, max(a), b from ttree group by z, b order by z, b;", ORDERED, CONSISTENT, ALSO_TRY_LIMIT);
        // not yet supported by planner assertPlanDeterminism("select z, max(a)    from ttree group by z, b order by z, b;", ORDERED, CONSISTENT, ALSO_TRY_LIMIT);
        // not yet supported by planner assertPlanDeterminism("select    max(a)    from ttree group by z, b order by z, b;", ORDERED, CONSISTENT, ALSO_TRY_LIMIT);

        assertPlanDeterminism("select z, max(a), b from ttree group by z, b order by z   ;", UNORDERED, CONSISTENT, ALSO_TRY_LIMIT);
        // not yet supported by planner assertPlanDeterminism("select z, max(a)    from ttree group by z, b order by z   ;", UNORDERED, CONSISTENT, ALSO_TRY_LIMIT);
        // not yet supported by planner assertPlanDeterminism("select    max(a)    from ttree group by z, b order by z   ;", UNORDERED, CONSISTENT, ALSO_TRY_LIMIT);

        // Odd edge cases of needlessly long ORDER BY clause
        // not yet supported by planner assertPlanDeterminism("select z, max(a), max(b) from ttree group by z order by z, max(b);", ORDERED, CONSISTENT, ALSO_TRY_LIMIT);
        assertPlanDeterminism("select z, max(a), max(b) from ttree group by z order by z, 3;", ORDERED, CONSISTENT, ALSO_TRY_LIMIT);
        // not yet supported by planner assertPlanDeterminism("select    max(a), max(b) from ttree group by z order by z, max(b);", ORDERED, CONSISTENT, ALSO_TRY_LIMIT);
        // not yet supported by planner assertPlanDeterminism("select z, max(a)         from ttree group by z order by z, max(b);", ORDERED, CONSISTENT, ALSO_TRY_LIMIT);
        // not yet supported by planner assertPlanDeterminism("select    max(a)         from ttree group by z order by z, max(b);", ORDERED, CONSISTENT, ALSO_TRY_LIMIT);

        // not yet supported by planner assertPlanDeterminism("select z, max(a), max(b) from ttree group by z order by max(b), z;", ORDERED, CONSISTENT, ALSO_TRY_LIMIT);
        // not yet supported by planner assertPlanDeterminism("select    max(a)         from ttree group by z order by max(b), z;", ORDERED, CONSISTENT, ALSO_TRY_LIMIT);
        // not yet supported by planner assertPlanDeterminism("select z, max(a), max(b) from ttree group by z order by max(b), z;", ORDERED, CONSISTENT, ALSO_TRY_LIMIT);
        // not yet supported by planner assertPlanDeterminism("select    max(a)         from ttree group by z order by max(b), z;", ORDERED, CONSISTENT, ALSO_TRY_LIMIT);
    }

    public void testDeterminismOfSelectOrderAll() {
        assertPlanDeterminism("select z from ttree order by z;", ORDERED, CONSISTENT, ALSO_TRY_LIMIT);
        assertPlanDeterminism("select a, b, z from ttree order by 1, 2, 3;", ORDERED, CONSISTENT, ALSO_TRY_LIMIT);
        assertPlanDeterminism("select a, b, z from ttree order by b, a, z;", ORDERED, CONSISTENT, ALSO_TRY_LIMIT);
        assertPlanDeterminism("select a, b, z from ttree order by 3, 2, 1;", ORDERED, CONSISTENT, ALSO_TRY_LIMIT);
    }

    public void latertestDeterminismOfJoinOrderAll() {
        assertPlanDeterminism("select X.a, X.z, Y.z from ttree X, tunique Y where X.a = Y.a order by 1, 2, 3;", ORDERED, CONSISTENT, ALSO_TRY_LIMIT);
        assertPlanDeterminism("select X.a, X.z, Y.z from ttree X, tunique Y where X.a = Y.a order by Y.z, X.a, X.z;", ORDERED, CONSISTENT, ALSO_TRY_LIMIT);
        assertPlanDeterminism("select X.a, X.z, Y.z from ttree X, tunique Y where X.a = Y.a order by 3, 2, 1;", ORDERED, CONSISTENT, ALSO_TRY_LIMIT);
    }

    public void testDeterminismOfSelectIndexKeysOnly() {
        assertPlanDeterminism("select a, b from ttree;", LATER_TO_BE_ORDERED, CONSISTENT, ALSO_TRY_LIMIT);
        assertPlanDeterminism("select a, b, c from ttree;", LATER_TO_BE_ORDERED, CONSISTENT, ALSO_TRY_LIMIT);
        // non-prefix keys don't help
        assertPlanDeterminism("select b, c from ttree;", UNORDERED, CONSISTENT, ALSO_TRY_LIMIT);
        assertPlanDeterminism("select a from tunique;", LATER_TO_BE_ORDERED, CONSISTENT, ALSO_TRY_LIMIT);
        assertPlanDeterminism("select a from tpk;", LATER_TO_BE_ORDERED, CONSISTENT, ALSO_TRY_LIMIT);
        // hashes don't help, here
        assertPlanDeterminism("select a, b from thash;", UNORDERED, CONSISTENT, ALSO_TRY_LIMIT);
        assertPlanDeterminism("select a, b, c from thash;", UNORDERED, CONSISTENT, ALSO_TRY_LIMIT);
    }

    public void testDeterminismOfSelectOneKeyValue() {
        assertPlanDeterminism("select a, z from ttree where a = 1;", UNORDERED, CONSISTENT, ALSO_TRY_LIMIT);
        assertPlanDeterminism("select a, z from ttree where a = 1 and b < 10;", UNORDERED, CONSISTENT, ALSO_TRY_LIMIT);
        assertPlanDeterminism("select a, z from tunique where a = 1;", ORDERED, CONSISTENT, ALSO_TRY_LIMIT);
        assertPlanDeterminism("select a, z from tunique where a = 1 and b < 10;", ORDERED, CONSISTENT, ALSO_TRY_LIMIT);
        assertPlanDeterminism("select a, z from tpk where a = 1;", ORDERED, CONSISTENT, ALSO_TRY_LIMIT);
        assertPlanDeterminism("select a, z from tpk where a = 1 and b < 10;", ORDERED, CONSISTENT, ALSO_TRY_LIMIT);
    }

    public void testDeterminismOfWrites() {
        // "LIMIT" not currently supported for DML.
        assertPlanDeterminism("insert into ttree values (1,2,3,4);", ORDERED, CONSISTENT);
        assertPlanDeterminism("insert into tunique values (1,2,3,4);", ORDERED, CONSISTENT);
        assertPlanDeterminism("insert into tpk values (1,2,3,4);", ORDERED, CONSISTENT);
        assertPlanDeterminism("delete from ttree;", ORDERED, CONSISTENT);
        assertPlanDeterminism("delete from tunique;", ORDERED, CONSISTENT);
        assertPlanDeterminism("delete from tpk;", ORDERED, CONSISTENT);
        assertPlanDeterminism("update ttree set z = 5 where a < 2;", ORDERED, CONSISTENT);
        assertPlanDeterminism("update tunique set z = 5 where a < 2;", ORDERED, CONSISTENT);
        assertPlanDeterminism("update tpk set z = 5 where a < 2;", ORDERED, CONSISTENT);
    }

    public void testOrderByWithoutIndex() {
        assertPlanDeterminism("SELECT * FROM eng4155 ORDER BY ts DESC, id;", ORDERED, CONSISTENT, ALSO_TRY_LIMIT);
        assertPlanDeterminism("SELECT * FROM eng4155 ORDER BY ts DESC;", UNORDERED, CONSISTENT);
        assertPlanDeterminism("SELECT ts FROM eng4155 ORDER BY ts DESC;", ORDERED, CONSISTENT, ALSO_TRY_LIMIT);
    }
}<|MERGE_RESOLUTION|>--- conflicted
+++ resolved
@@ -23,24 +23,7 @@
 
 package org.voltdb.planner;
 
-<<<<<<< HEAD
-import junit.framework.TestCase;
-
-public class TestDeterminism extends TestCase {
-
-    private PlannerTestAideDeCamp aide;
-=======
-//import java.util.List;
-
-
-//import org.voltdb.catalog.CatalogMap;
-//import org.voltdb.catalog.Cluster;
-//import org.voltdb.catalog.Table;
-//import org.voltdb.plannodes.AbstractPlanNode;
-//import org.voltdb.plannodes.IndexScanPlanNode;
-
 public class TestDeterminism extends PlannerTestCase {
->>>>>>> a5f64a5e
 
     @Override
     protected void setUp() throws Exception {
