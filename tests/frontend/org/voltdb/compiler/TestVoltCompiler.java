/* This file is part of VoltDB.
 * Copyright (C) 2008-2012 VoltDB Inc.
 *
 * Permission is hereby granted, free of charge, to any person obtaining
 * a copy of this software and associated documentation files (the
 * "Software"), to deal in the Software without restriction, including
 * without limitation the rights to use, copy, modify, merge, publish,
 * distribute, sublicense, and/or sell copies of the Software, and to
 * permit persons to whom the Software is furnished to do so, subject to
 * the following conditions:
 *
 * The above copyright notice and this permission notice shall be
 * included in all copies or substantial portions of the Software.
 *
 * THE SOFTWARE IS PROVIDED "AS IS", WITHOUT WARRANTY OF ANY KIND,
 * EXPRESS OR IMPLIED, INCLUDING BUT NOT LIMITED TO THE WARRANTIES OF
 * MERCHANTABILITY, FITNESS FOR A PARTICULAR PURPOSE AND NONINFRINGEMENT.
 * IN NO EVENT SHALL THE AUTHORS BE LIABLE FOR ANY CLAIM, DAMAGES OR
 * OTHER LIABILITY, WHETHER IN AN ACTION OF CONTRACT, TORT OR OTHERWISE,
 * ARISING FROM, OUT OF OR IN CONNECTION WITH THE SOFTWARE OR THE USE OR
 * OTHER DEALINGS IN THE SOFTWARE.
 */

package org.voltdb.compiler;

import java.io.File;
import java.io.IOException;
import java.io.UnsupportedEncodingException;
import java.net.URL;
import java.net.URLDecoder;
import java.util.ArrayList;
import java.util.HashMap;
import java.util.Map;

import junit.framework.TestCase;

import org.voltdb.ProcInfoData;
import org.voltdb.VoltDB.Configuration;
import org.voltdb.benchmark.tpcc.TPCCProjectBuilder;
import org.voltdb.catalog.Catalog;
import org.voltdb.catalog.Connector;
import org.voltdb.catalog.Database;
import org.voltdb.catalog.Procedure;
import org.voltdb.catalog.SnapshotSchedule;
import org.voltdb.catalog.Table;
import org.voltdb.compiler.VoltCompiler.Feedback;
import org.voltdb.regressionsuites.TestSQLTypesSuite;
import org.voltdb.types.IndexType;
import org.voltdb.utils.BuildDirectoryUtils;
import org.voltdb.utils.CatalogUtil;

public class TestVoltCompiler extends TestCase {

    String nothing_jar;
    String testout_jar;

    @Override
    public void setUp() {
        nothing_jar = BuildDirectoryUtils.getBuildDirectoryPath() + File.pathSeparator + "nothing.jar";
        testout_jar = BuildDirectoryUtils.getBuildDirectoryPath() + File.pathSeparator + "testout.jar";
    }

    @Override
    public void tearDown() {
        File njar = new File(nothing_jar);
        njar.delete();
        File tjar = new File(testout_jar);
        tjar.delete();
    }

    public void testBrokenLineParsing() throws IOException {
        final String simpleSchema1 =
            "create table table1r_el  (pkey integer, column2_integer integer, PRIMARY KEY(pkey));\n" +
            "create view v_table1r_el (column2_integer, num_rows) as\n" +
            "select column2_integer as column2_integer,\n" +
                   "count(*) as num_rows\n" +
            "from table1r_el\n" +
            "group by column2_integer;\n" +
            "create view v_table1r_el2 (column2_integer, num_rows) as\n" +
            "select column2_integer as column2_integer,\n" +
                   "count(*) as num_rows\n" +
            "from table1r_el\n" +
            "group by column2_integer\n;\n";

        final File schemaFile = VoltProjectBuilder.writeStringToTempFile(simpleSchema1);
        final String schemaPath = schemaFile.getPath();

        final String simpleProject =
            "<?xml version=\"1.0\"?>\n" +
            "<project>" +
            "<database name='database'>" +
            "<schemas>" +
            "<schema path='" + schemaPath + "' />" +
            "</schemas>" +
            "<procedures>" +
            "<procedure class='Foo'>" +
            "<sql>select * from table1r_el;</sql>" +
            "</procedure>" +
            "</procedures>" +
            "</database>" +
            "</project>";

        final File projectFile = VoltProjectBuilder.writeStringToTempFile(simpleProject);
        final String projectPath = projectFile.getPath();

        final VoltCompiler compiler = new VoltCompiler();

        final boolean success = compiler.compile(projectPath, testout_jar);
        assertTrue(success);
    }

    public void testUTF8XMLFromHSQL() throws IOException {
        final String simpleSchema =
                "create table blah  (pkey integer not null, strval varchar(200), PRIMARY KEY(pkey));\n";
        VoltProjectBuilder pb = new VoltProjectBuilder();
        pb.addLiteralSchema(simpleSchema);
        pb.addStmtProcedure("utf8insert", "insert into blah values(1, 'něco za nic')");
        pb.addPartitionInfo("blah", "pkey");
        boolean success = pb.compile(Configuration.getPathToCatalogForTest("utf8xml.jar"));
        assertTrue(success);
    }

    private boolean isFeedbackPresent(String expectedError,
            ArrayList<Feedback> fbs) {
        for (Feedback fb : fbs) {
            if (fb.getStandardFeedbackLine().contains(expectedError)) {
                return true;
            }
        }
        return false;
    }

    public void testMismatchedPartitionParams() throws IOException {
        String expectedError;
        ArrayList<Feedback> fbs;


        fbs = checkPartitionParam("CREATE TABLE PKEY_BIGINT ( PKEY BIGINT NOT NULL, PRIMARY KEY (PKEY) );",
                                  "org.voltdb.compiler.procedures.PartitionParamBigint", "PKEY_BIGINT");
        expectedError =
            "Mismatch between partition column and partition parameter for procedure " +
            "org.voltdb.compiler.procedures.PartitionParamBigint\n" +
            "Partition column is type VoltType.BIGINT and partition parameter is type VoltType.STRING";
        assertTrue(isFeedbackPresent(expectedError, fbs));

        fbs = checkPartitionParam("CREATE TABLE PKEY_INTEGER ( PKEY INTEGER NOT NULL, PRIMARY KEY (PKEY) );",
                "org.voltdb.compiler.procedures.PartitionParamInteger",
                "PKEY_INTEGER");
        expectedError =
                    "Mismatch between partition column and partition parameter for procedure " +
                    "org.voltdb.compiler.procedures.PartitionParamInteger\n" +
                    "Partition column is type VoltType.INTEGER and partition parameter " +
                    "is type VoltType.BIGINT";
        assertTrue(isFeedbackPresent(expectedError, fbs));

        fbs = checkPartitionParam("CREATE TABLE PKEY_SMALLINT ( PKEY SMALLINT NOT NULL, PRIMARY KEY (PKEY) );",
                "org.voltdb.compiler.procedures.PartitionParamSmallint",
                "PKEY_SMALLINT");
        expectedError =
                    "Mismatch between partition column and partition parameter for procedure " +
                    "org.voltdb.compiler.procedures.PartitionParamSmallint\n" +
                    "Partition column is type VoltType.SMALLINT and partition parameter " +
                    "is type VoltType.BIGINT";
        assertTrue(isFeedbackPresent(expectedError, fbs));

        fbs = checkPartitionParam("CREATE TABLE PKEY_TINYINT ( PKEY TINYINT NOT NULL, PRIMARY KEY (PKEY) );",
                "org.voltdb.compiler.procedures.PartitionParamTinyint",
                "PKEY_TINYINT");
        expectedError =
                    "Mismatch between partition column and partition parameter for procedure " +
                    "org.voltdb.compiler.procedures.PartitionParamTinyint\n" +
                    "Partition column is type VoltType.TINYINT and partition parameter " +
                    "is type VoltType.SMALLINT";
        assertTrue(isFeedbackPresent(expectedError, fbs));

        fbs = checkPartitionParam("CREATE TABLE PKEY_STRING ( PKEY VARCHAR(32) NOT NULL, PRIMARY KEY (PKEY) );",
                "org.voltdb.compiler.procedures.PartitionParamString",
                "PKEY_STRING");
        expectedError =
                    "Mismatch between partition column and partition parameter for procedure " +
                    "org.voltdb.compiler.procedures.PartitionParamString\n" +
                    "Partition column is type VoltType.STRING and partition parameter " +
                    "is type VoltType.INTEGER";
        assertTrue(isFeedbackPresent(expectedError, fbs));
    }


    private ArrayList<Feedback> checkPartitionParam(String ddl, String procedureClass, String table) {
        final File schemaFile = VoltProjectBuilder.writeStringToTempFile(ddl);
        final String schemaPath = schemaFile.getPath();

        final String simpleProject =
            "<?xml version=\"1.0\"?>\n" +
            "<project>" +
            "<database name='database'>" +
            "<schemas>" +
            "<schema path='" + schemaPath + "' />" +
            "</schemas>" +
            "<procedures>" +
            "<procedure class='" + procedureClass + "' />" +
            "</procedures>" +
            "<partitions>" +
            "<partition table='" + table + "' column='PKEY' />" +
            "</partitions>" +
            "</database>" +
            "</project>";

        final File projectFile = VoltProjectBuilder.writeStringToTempFile(simpleProject);
        final String projectPath = projectFile.getPath();

        final VoltCompiler compiler = new VoltCompiler();

        final boolean success = compiler.compile(projectPath, testout_jar);
        assertFalse(success);
        return compiler.m_errors;
    }

    public void testSnapshotSettings() throws IOException {
        String schemaPath = "";
        try {
            final URL url = TPCCProjectBuilder.class.getResource("tpcc-ddl.sql");
            schemaPath = URLDecoder.decode(url.getPath(), "UTF-8");
        } catch (final UnsupportedEncodingException e) {
            e.printStackTrace();
            System.exit(-1);
        }

        VoltProjectBuilder builder = new VoltProjectBuilder();

        builder.addProcedures(org.voltdb.compiler.procedures.TPCCTestProc.class);
        builder.setSnapshotSettings("32m", 5, "/tmp", "woobar");
        builder.addSchema(schemaPath);
        try {
            assertTrue(builder.compile("/tmp/snapshot_settings_test.jar"));
            final String catalogContents =
                VoltCompiler.readFileFromJarfile("/tmp/snapshot_settings_test.jar", "catalog.txt");
            final Catalog cat = new Catalog();
            cat.execute(catalogContents);
            CatalogUtil.compileDeploymentAndGetCRC(cat, builder.getPathToDeployment(), true);
            SnapshotSchedule schedule =
                cat.getClusters().get("cluster").getDatabases().
                    get("database").getSnapshotschedule().get("default");
            assertEquals(32, schedule.getFrequencyvalue());
            assertEquals("m", schedule.getFrequencyunit());
            //Will be empty because the deployment file initialization is what sets this value
            assertEquals("/tmp", schedule.getPath());
            assertEquals("woobar", schedule.getPrefix());
        } finally {
            final File jar = new File("/tmp/snapshot_settings_test.jar");
            jar.delete();
        }
    }

    // TestExportSuite tests most of these options are tested end-to-end; however need to test
    // that a disabled connector is really disabled and that auth data is correct.
    public void testExportSetting() throws IOException {
        final VoltProjectBuilder project = new VoltProjectBuilder();
        project.addSchema(TestSQLTypesSuite.class.getResource("sqltypessuite-ddl.sql"));
        project.addSchema(TestSQLTypesSuite.class.getResource("sqltypessuite-nonulls-ddl.sql"));

        // note that Insert inherits from InsertBase (testing this feature too)
        project.addProcedures(org.voltdb_testprocs.regressionsuites.sqltypesprocs.InsertBase.class);
        project.addProcedures(org.voltdb_testprocs.regressionsuites.sqltypesprocs.Insert.class);

        project.addPartitionInfo("NO_NULLS", "PKEY");
        project.addPartitionInfo("ALLOW_NULLS", "PKEY");
        project.addPartitionInfo("WITH_DEFAULTS", "PKEY");
        project.addPartitionInfo("WITH_NULL_DEFAULTS", "PKEY");
        project.addPartitionInfo("EXPRESSIONS_WITH_NULLS", "PKEY");
        project.addPartitionInfo("EXPRESSIONS_NO_NULLS", "PKEY");
        project.addPartitionInfo("JUMBO_ROW", "PKEY");
        project.addExport("org.voltdb.export.processors.RawProcessor", false, null);
        project.setTableAsExportOnly("ALLOW_NULLS");   // persistent table
        project.setTableAsExportOnly("WITH_DEFAULTS");  // streamed table
        try {
            boolean success = project.compile("/tmp/exportsettingstest.jar");
            assertTrue(success);
            final String catalogContents =
                VoltCompiler.readFileFromJarfile("/tmp/exportsettingstest.jar", "catalog.txt");
            final Catalog cat = new Catalog();
            cat.execute(catalogContents);

            Connector connector = cat.getClusters().get("cluster").getDatabases().
                get("database").getConnectors().get("0");
            assertFalse(connector.getEnabled());

        } finally {
            final File jar = new File("/tmp/exportsettingstest.jar");
            jar.delete();
        }

    }

    // test that Export configuration is insensitive to the case of the table name
    public void testExportTableCase() throws IOException {
        final VoltProjectBuilder project = new VoltProjectBuilder();
        project.addSchema(TestVoltCompiler.class.getResource("ExportTester-ddl.sql"));
        project.addStmtProcedure("Dummy", "insert into a values (?, ?, ?);",
                                 "a.a_id: 0");
        project.addPartitionInfo("A", "A_ID");
        project.addPartitionInfo("B", "B_ID");
        project.addPartitionInfo("e", "e_id");
        project.addPartitionInfo("f", "f_id");
        project.addExport("org.voltdb.export.processors.RawProcessor", true, null);
        project.setTableAsExportOnly("A"); // uppercase DDL, uppercase export
        project.setTableAsExportOnly("b"); // uppercase DDL, lowercase export
        project.setTableAsExportOnly("E"); // lowercase DDL, uppercase export
        project.setTableAsExportOnly("f"); // lowercase DDL, lowercase export
        try {
            assertTrue(project.compile("/tmp/exportsettingstest.jar"));
            final String catalogContents =
                VoltCompiler.readFileFromJarfile("/tmp/exportsettingstest.jar", "catalog.txt");
            final Catalog cat = new Catalog();
            cat.execute(catalogContents);
            CatalogUtil.compileDeploymentAndGetCRC(cat, project.getPathToDeployment(), true);
            Connector connector = cat.getClusters().get("cluster").getDatabases().
                get("database").getConnectors().get("0");
            assertTrue(connector.getEnabled());
            // Assert that all tables exist in the connector section of catalog
            assertNotNull(connector.getTableinfo().getIgnoreCase("a"));
            assertNotNull(connector.getTableinfo().getIgnoreCase("b"));
            assertNotNull(connector.getTableinfo().getIgnoreCase("e"));
            assertNotNull(connector.getTableinfo().getIgnoreCase("f"));
        } finally {
            final File jar = new File("/tmp/exportsettingstest.jar");
            jar.delete();
        }
    }

    // test that the source table for a view is not export only
    public void testViewSourceNotExportOnly() throws IOException {
        final VoltProjectBuilder project = new VoltProjectBuilder();
        project.addSchema(TestVoltCompiler.class.getResource("ExportTesterWithView-ddl.sql"));
        project.addStmtProcedure("Dummy", "select * from v_table1r_el_only");
        project.addExport("org.voltdb.export.processors.RawProcessor", true, null);
        project.setTableAsExportOnly("table1r_el_only");
        try {
            assertFalse(project.compile("/tmp/exporttestview.jar"));
        }
        finally {
            final File jar = new File("/tmp/exporttestview.jar");
            jar.delete();
        }
    }

    // test that a view is not export only
    public void testViewNotExportOnly() throws IOException {
        final VoltProjectBuilder project = new VoltProjectBuilder();
        project.addSchema(TestVoltCompiler.class.getResource("ExportTesterWithView-ddl.sql"));
        project.addStmtProcedure("Dummy", "select * from table1r_el_only");
        project.addExport("org.voltdb.export.processors.RawProcessor", true, null);
        project.setTableAsExportOnly("v_table1r_el_only");
        try {
            assertFalse(project.compile("/tmp/exporttestview.jar"));
        }
        finally {
            final File jar = new File("/tmp/exporttestview.jar");
            jar.delete();
        }
    }

    public void testBadPath() {
        final VoltCompiler compiler = new VoltCompiler();
        final boolean success = compiler.compile("invalidnonsense", nothing_jar);

        assertFalse(success);
    }

    public void testXSDSchemaOrdering() throws IOException {
        final File schemaFile = VoltProjectBuilder.writeStringToTempFile("create table T(ID INTEGER);");
        final String schemaPath = schemaFile.getPath();
        final String project = "<?xml version=\"1.0\"?>\n" +
            "<project>" +
              "<database>" +
                "<schemas>" +
                   "<schema path='" +  schemaPath  + "'/>" +
                "</schemas>" +
                "<procedures>" +
                   "<procedure class='proc'><sql>select * from T</sql></procedure>" +
                "</procedures>" +
              "</database>" +
              "<security enabled='true'/>" +
            "</project>";
        final File xmlFile = VoltProjectBuilder.writeStringToTempFile(project);
        final String path = xmlFile.getPath();

        final VoltCompiler compiler = new VoltCompiler();
        boolean success = compiler.compile(path, nothing_jar);
        assertTrue(success);
    }


    public void testXMLFileWithInvalidSchemaReference() {
        final String simpleXML =
            "<?xml version=\"1.0\"?>\n" +
            "<project>" +
            "<database name='database'>" +
            "<schemas><schema path='my schema file.sql' /></schemas>" +
            "<procedures><procedure class='procedures/procs.jar' /></procedures>" +
            "</database>" +
            "</project>";

        final File xmlFile = VoltProjectBuilder.writeStringToTempFile(simpleXML);
        final String path = xmlFile.getPath();

        final VoltCompiler compiler = new VoltCompiler();

        final boolean success = compiler.compile(path, nothing_jar);

        assertFalse(success);
    }

    public void testXMLFileWithSchemaError() {
        final File schemaFile = VoltProjectBuilder.writeStringToTempFile("create table T(ID INTEGER);");
        final String simpleXML =
            "<?xml version=\"1.0\"?>\n" +
            "<project>" +
            "<database name='baddbname'>" +
            "<schemas>" +
            "<schema path='" +  schemaFile.getAbsolutePath()  + "'/>" +
            "</schemas>" +
            // invalid project file: no procedures
            // "<procedures>" +
            // "<procedure class='proc'><sql>select * from T</sql></procedure>" +
            //"</procedures>" +
            "</database>" +
            "</project>";
        final File xmlFile = VoltProjectBuilder.writeStringToTempFile(simpleXML);
        final String path = xmlFile.getPath();
        final VoltCompiler compiler = new VoltCompiler();
        final boolean success = compiler.compile(path, nothing_jar);
        assertFalse(success);
    }

    public void testXMLFileWithWrongDBName() {
        final File schemaFile = VoltProjectBuilder.writeStringToTempFile("create table T(ID INTEGER);");
        final String simpleXML =
            "<?xml version=\"1.0\"?>\n" +
            "<project>" +
            "<database name='baddbname'>" +
            "<schemas>" +
            "<schema path='" +  schemaFile.getAbsolutePath()  + "'/>" +
            "</schemas>" +
            "<procedures>" +
            "<procedure class='proc'><sql>select * from T</sql></procedure>" +
            "</procedures>" +
            "</database>" +
            "</project>";
        final File xmlFile = VoltProjectBuilder.writeStringToTempFile(simpleXML);
        final String path = xmlFile.getPath();
        final VoltCompiler compiler = new VoltCompiler();
        final boolean success = compiler.compile(path, nothing_jar);
        assertFalse(success);
    }


    public void testXMLFileWithDefaultDBName() {
        final File schemaFile = VoltProjectBuilder.writeStringToTempFile("create table T(ID INTEGER);");
        final String simpleXML =
            "<?xml version=\"1.0\"?>\n" +
            "<project>" +
            "<database>" +
            "<schemas>" +
            "<schema path='" +  schemaFile.getAbsolutePath()  + "'/>" +
            "</schemas>" +
            "<procedures>" +
            "<procedure class='proc'><sql>select * from T</sql></procedure>" +
            "</procedures>" +
            "</database>" +
            "</project>";
        final File xmlFile = VoltProjectBuilder.writeStringToTempFile(simpleXML);
        final String path = xmlFile.getPath();
        final VoltCompiler compiler = new VoltCompiler();
        final boolean success = compiler.compile(path, nothing_jar);
        assertTrue(success);
        assertTrue(compiler.m_catalog.getClusters().get("cluster").getDatabases().get("database") != null);
    }

    public void testBadClusterConfig() throws IOException {
        // check no hosts
        ClusterConfig cluster_config = new ClusterConfig(0, 1, 0);
        assertFalse(cluster_config.validate());

        // check no sites-per-hosts
        cluster_config = new ClusterConfig(1, 0, 0);
        assertFalse(cluster_config.validate());
    }

    public void testXMLFileWithDDL() throws IOException {
        final String simpleSchema1 =
            "create table books (cash integer default 23 NOT NULL, title varchar(3) default 'foo', PRIMARY KEY(cash));";
        // newline inserted to test catalog friendliness
        final String simpleSchema2 =
            "create table books2\n (cash integer default 23 NOT NULL, title varchar(3) default 'foo', PRIMARY KEY(cash));";

        final File schemaFile1 = VoltProjectBuilder.writeStringToTempFile(simpleSchema1);
        final String schemaPath1 = schemaFile1.getPath();
        final File schemaFile2 = VoltProjectBuilder.writeStringToTempFile(simpleSchema2);
        final String schemaPath2 = schemaFile2.getPath();

        final String simpleProject =
            "<?xml version=\"1.0\"?>\n" +
            "<project>" +
            "<!-- xml comment check -->" +
            "<database name='database'>" +
            "<!-- xml comment check -->" +
            "<schemas>" +
            "<!-- xml comment check -->" +
            "<schema path='" + schemaPath1 + "' />" +
            "<schema path='" + schemaPath2 + "' />" +
            "<!-- xml comment check -->" +
            "</schemas>" +
            "<!-- xml comment check -->" +
            "<procedures>" +
            "<!-- xml comment check -->" +
            "<procedure class='org.voltdb.compiler.procedures.AddBook' />" +
            "<procedure class='Foo'>" +
            "<sql>select * from books;</sql>" +
            "</procedure>" +
            "</procedures>" +
            "  <partitions><partition table='books' column='cash'/></partitions> " +
            "<!-- xml comment check -->" +
            "</database>" +
            "<!-- xml comment check -->" +
            "</project>";

        final File projectFile = VoltProjectBuilder.writeStringToTempFile(simpleProject);
        final String projectPath = projectFile.getPath();

        final VoltCompiler compiler = new VoltCompiler();

        final boolean success = compiler.compile(projectPath, testout_jar);

        assertTrue(success);

        final Catalog c1 = compiler.getCatalog();

        final String catalogContents = VoltCompiler.readFileFromJarfile(testout_jar, "catalog.txt");

        final Catalog c2 = new Catalog();
        c2.execute(catalogContents);

        assertTrue(c2.serialize().equals(c1.serialize()));
    }

    public void testProcWithBoxedParam() throws IOException {
        final String simpleSchema =
            "create table books (cash integer default 23, title varchar(3) default 'foo', PRIMARY KEY(cash));";

        final File schemaFile = VoltProjectBuilder.writeStringToTempFile(simpleSchema);
        final String schemaPath = schemaFile.getPath();

        final String simpleProject =
            "<?xml version=\"1.0\"?>\n" +
            "<project>" +
            "<database name='database'>" +
            "<schemas>" +
            "<schema path='" + schemaPath + "' />" +
            "</schemas>" +
            "<procedures>" +
            "<procedure class='org.voltdb.compiler.procedures.AddBookBoxed' />" +
            "</procedures>" +
            "</database>" +
            "</project>";

        final File projectFile = VoltProjectBuilder.writeStringToTempFile(simpleProject);
        final String projectPath = projectFile.getPath();

        final VoltCompiler compiler = new VoltCompiler();
        final boolean success = compiler.compile(projectPath, testout_jar);
        assertFalse(success);
    }

    public void testDDLWithNoLengthString() throws IOException {

        // DO NOT COPY PASTE THIS INVALID EXAMPLE!
        final String simpleSchema1 =
            "create table books (cash integer default 23, title varchar default 'foo', PRIMARY KEY(cash));";

        final File schemaFile = VoltProjectBuilder.writeStringToTempFile(simpleSchema1);
        final String schemaPath = schemaFile.getPath();

        final String simpleProject =
            "<?xml version=\"1.0\"?>\n" +
            "<project>" +
            "<database name='database'>" +
            "<schemas>" +
            "<schema path='" + schemaPath + "' />" +
            "</schemas>" +
            "<procedures>" +
            "<procedure class='org.voltdb.compiler.procedures.AddBook' />" +
            "<procedure class='Foo'>" +
            "<sql>select * from books;</sql>" +
            "</procedure>" +
            "</procedures>" +
            "</database>" +
            "</project>";

        final File projectFile = VoltProjectBuilder.writeStringToTempFile(simpleProject);
        final String projectPath = projectFile.getPath();

        final VoltCompiler compiler = new VoltCompiler();

        final boolean success = compiler.compile(projectPath, testout_jar);
        assertFalse(success);
    }

    public void testNullablePartitionColumn() throws IOException {
        final String simpleSchema =
            "create table books (cash integer default 23, title varchar(3) default 'foo', PRIMARY KEY(cash));";

        final File schemaFile = VoltProjectBuilder.writeStringToTempFile(simpleSchema);
        final String schemaPath = schemaFile.getPath();

        final String simpleProject =
            "<?xml version=\"1.0\"?>\n" +
            "<project>" +
            "<database name='database'>" +
            "<schemas><schema path='" + schemaPath + "' /></schemas>" +
            "<procedures><procedure class='org.voltdb.compiler.procedures.AddBook'/></procedures>" +
            "<partitions><partition table='BOOKS' column='CASH' /></partitions>" +
            "</database>" +
            "</project>";

        final File projectFile = VoltProjectBuilder.writeStringToTempFile(simpleProject);
        final String projectPath = projectFile.getPath();

        final VoltCompiler compiler = new VoltCompiler();

        final boolean success = compiler.compile(projectPath, testout_jar);

        assertFalse(success);

        boolean found = false;
        for (final VoltCompiler.Feedback fb : compiler.m_errors) {
            if (fb.message.indexOf("Partition column") > 0)
                found = true;
        }
        assertTrue(found);
    }

    public void testXMLFileWithBadDDL() throws IOException {
        final String simpleSchema =
            "create table books (id integer default 0, strval varchar(33000) default '', PRIMARY KEY(id));";

        final File schemaFile = VoltProjectBuilder.writeStringToTempFile(simpleSchema);
        final String schemaPath = schemaFile.getPath();

        final String simpleProject =
            "<?xml version=\"1.0\"?>\n" +
            "<project>" +
            "<database name='database'>" +
            "<schemas><schema path='" + schemaPath + "' /></schemas>" +
            "<procedures><procedure class='org.voltdb.compiler.procedures.AddBook' /></procedures>" +
            "</database>" +
            "</project>";

        final File projectFile = VoltProjectBuilder.writeStringToTempFile(simpleProject);
        final String projectPath = projectFile.getPath();

        final VoltCompiler compiler = new VoltCompiler();

        final boolean success = compiler.compile(projectPath, testout_jar);
        assertFalse(success);
    }

    // NOTE: TPCCTest proc also tests whitespaces regressions in SQL literals
    public void testWithTPCCDDL() {
        String schemaPath = "";
        try {
            final URL url = TPCCProjectBuilder.class.getResource("tpcc-ddl.sql");
            schemaPath = URLDecoder.decode(url.getPath(), "UTF-8");
        } catch (final UnsupportedEncodingException e) {
            e.printStackTrace();
            System.exit(-1);
        }

        final String simpleProject =
            "<?xml version=\"1.0\"?>\n" +
            "<project>" +
            "<database name='database'>" +
            "<schemas><schema path='" + schemaPath + "' /></schemas>" +
            "<procedures><procedure class='org.voltdb.compiler.procedures.TPCCTestProc' /></procedures>" +
            "</database>" +
            "</project>";

        //System.out.println(simpleProject);

        final File projectFile = VoltProjectBuilder.writeStringToTempFile(simpleProject);
        final String projectPath = projectFile.getPath();

        final VoltCompiler compiler = new VoltCompiler();
        final boolean success = compiler.compile(projectPath, testout_jar);
        assertTrue(success);
    }

    public void testSeparateCatalogCompilation() throws IOException {
        String schemaPath = "";
        try {
            final URL url = TPCCProjectBuilder.class.getResource("tpcc-ddl.sql");
            schemaPath = URLDecoder.decode(url.getPath(), "UTF-8");
        } catch (final UnsupportedEncodingException e) {
            e.printStackTrace();
            System.exit(-1);
        }

        final String simpleProject =
            "<?xml version=\"1.0\"?>\n" +
            "<project>" +
            "<database name='database'>" +
            "<schemas><schema path='" + schemaPath + "' /></schemas>" +
            "<procedures><procedure class='org.voltdb.compiler.procedures.TPCCTestProc' /></procedures>" +
            "</database>" +
            "</project>";

        //System.out.println(simpleProject);

        final File projectFile = VoltProjectBuilder.writeStringToTempFile(simpleProject);
        final String projectPath = projectFile.getPath();

        final VoltCompiler compiler1 = new VoltCompiler();
        final VoltCompiler compiler2 = new VoltCompiler();
        final Catalog catalog = compiler1.compileCatalog(projectPath);
        final String cat1 = catalog.serialize();
        final boolean success = compiler2.compile(projectPath, testout_jar);
        final String cat2 = VoltCompiler.readFileFromJarfile(testout_jar, "catalog.txt");

        assertTrue(success);
        assertTrue(cat1.compareTo(cat2) == 0);
    }

    public void testDDLTableTooManyColumns() throws IOException {
        String schemaPath = "";
        try {
            final URL url = TestVoltCompiler.class.getResource("toowidetable-ddl.sql");
            schemaPath = URLDecoder.decode(url.getPath(), "UTF-8");
        } catch (final UnsupportedEncodingException e) {
            e.printStackTrace();
            System.exit(-1);
        }

        final String simpleProject =
            "<?xml version=\"1.0\"?>\n" +
            "<project>" +
            "<database name='database'>" +
            "<schemas><schema path='" + schemaPath + "' /></schemas>" +
            "<procedures><procedure class='org.voltdb.compiler.procedures.TPCCTestProc' /></procedures>" +
            "</database>" +
            "</project>";

        //System.out.println(simpleProject);

        final File projectFile = VoltProjectBuilder.writeStringToTempFile(simpleProject);
        final String projectPath = projectFile.getPath();

        final VoltCompiler compiler = new VoltCompiler();

        final boolean success = compiler.compile(projectPath, testout_jar);
        assertFalse(success);

        boolean found = false;
        for (final VoltCompiler.Feedback fb : compiler.m_errors) {
            if (fb.message.startsWith("Table MANY_COLUMNS has"))
                found = true;
        }
        assertTrue(found);
    }

    public void testExtraFilesExist() throws IOException {
        String schemaPath = "";
        try {
            final URL url = TPCCProjectBuilder.class.getResource("tpcc-ddl.sql");
            schemaPath = URLDecoder.decode(url.getPath(), "UTF-8");
        } catch (final UnsupportedEncodingException e) {
            e.printStackTrace();
            System.exit(-1);
        }

        final String simpleProject =
            "<?xml version=\"1.0\"?>\n" +
            "<project>" +
            "<database name='database'>" +
            "<schemas><schema path='" + schemaPath + "' /></schemas>" +
            "<procedures><procedure class='org.voltdb.compiler.procedures.TPCCTestProc' /></procedures>" +
            "</database>" +
            "</project>";

        //System.out.println(simpleProject);

        final File projectFile = VoltProjectBuilder.writeStringToTempFile(simpleProject);
        final String projectPath = projectFile.getPath();

        final VoltCompiler compiler = new VoltCompiler();

        final boolean success = compiler.compile(projectPath, testout_jar);
        assertTrue(success);

        final String sql = VoltCompiler.readFileFromJarfile(testout_jar, "tpcc-ddl.sql");
        assertNotNull(sql);
    }

    public void testXMLFileWithELEnabled() throws IOException {
        final String simpleSchema =
            "create table books (cash integer default 23 NOT NULL, title varchar(3) default 'foo', PRIMARY KEY(cash));";

        final File schemaFile = VoltProjectBuilder.writeStringToTempFile(simpleSchema);
        final String schemaPath = schemaFile.getPath();

        final String simpleProject =
            "<?xml version=\"1.0\"?>\n" +
            "<project>" +
            " <database name='database'>" +
            "  <partitions><partition table='books' column='cash'/></partitions> " +
            "  <schemas><schema path='" + schemaPath + "' /></schemas>" +
            "  <procedures><procedure class='org.voltdb.compiler.procedures.AddBook' /></procedures>" +
            "  <export>" +
            "    <tables><table name='books'/></tables>" +
            "  </export>" +
            " </database>" +
            "</project>";

        final File projectFile = VoltProjectBuilder.writeStringToTempFile(simpleProject);
        final String projectPath = projectFile.getPath();

        final VoltCompiler compiler = new VoltCompiler();

        final boolean success = compiler.compile(projectPath, testout_jar);

        assertTrue(success);

        final Catalog c1 = compiler.getCatalog();
        //System.out.println("PRINTING Catalog 1");
        //System.out.println(c1.serialize());

        final String catalogContents = VoltCompiler.readFileFromJarfile(testout_jar, "catalog.txt");

        final Catalog c2 = new Catalog();
        c2.execute(catalogContents);

        assertTrue(c2.serialize().equals(c1.serialize()));
    }

    public void testOverrideProcInfo() throws IOException {
        final String simpleSchema =
            "create table books (cash integer default 23 not null, title varchar(3) default 'foo', PRIMARY KEY(cash));";

        final File schemaFile = VoltProjectBuilder.writeStringToTempFile(simpleSchema);
        final String schemaPath = schemaFile.getPath();

        final String simpleProject =
            "<?xml version=\"1.0\"?>\n" +
            "<project>" +
            "<database name='database'>" +
            "<schemas><schema path='" + schemaPath + "' /></schemas>" +
            "<procedures><procedure class='org.voltdb.compiler.procedures.AddBook' /></procedures>" +
            "<partitions><partition table='BOOKS' column='CASH' /></partitions>" +
            "</database>" +
            "</project>";

        final File projectFile = VoltProjectBuilder.writeStringToTempFile(simpleProject);
        final String projectPath = projectFile.getPath();

        final ProcInfoData info = new ProcInfoData();
        info.singlePartition = true;
        info.partitionInfo = "BOOKS.CASH: 0";
        final Map<String, ProcInfoData> overrideMap = new HashMap<String, ProcInfoData>();
        overrideMap.put("AddBook", info);

        final VoltCompiler compiler = new VoltCompiler();
        compiler.setProcInfoOverrides(overrideMap);
        final boolean success = compiler.compile(projectPath, testout_jar);

        assertTrue(success);

        final String catalogContents = VoltCompiler.readFileFromJarfile(testout_jar, "catalog.txt");

        final Catalog c2 = new Catalog();
        c2.execute(catalogContents);

        final Database db = c2.getClusters().get("cluster").getDatabases().get("database");
        final Procedure addBook = db.getProcedures().get("AddBook");
        assertEquals(true, addBook.getSinglepartition());
    }

    public void testBadStmtProcName() throws IOException {
        final String simpleSchema =
            "create table books (cash integer default 23 not null, title varchar(10) default 'foo', PRIMARY KEY(cash));";

        final File schemaFile = VoltProjectBuilder.writeStringToTempFile(simpleSchema);
        final String schemaPath = schemaFile.getPath();

        final String simpleProject =
            "<?xml version=\"1.0\"?>\n" +
            "<project>" +
            "<database name='database'>" +
            "<schemas><schema path='" + schemaPath + "' /></schemas>" +
            "<procedures><procedure class='@Foo'><sql>select * from books;</sql></procedure></procedures>" +
            "<partitions><partition table='BOOKS' column='CASH' /></partitions>" +
            "</database>" +
            "</project>";

        final File projectFile = VoltProjectBuilder.writeStringToTempFile(simpleProject);
        final String projectPath = projectFile.getPath();

        final VoltCompiler compiler = new VoltCompiler();
        final boolean success = compiler.compile(projectPath, testout_jar);
        assertFalse(success);
    }

    public void testGoodStmtProcName() throws IOException {
        final String simpleSchema =
            "create table books (cash integer default 23 not null, title varchar(3) default 'foo', PRIMARY KEY(cash));";

        final File schemaFile = VoltProjectBuilder.writeStringToTempFile(simpleSchema);
        final String schemaPath = schemaFile.getPath();

        final String simpleProject =
            "<?xml version=\"1.0\"?>\n" +
            "<project>" +
            "<database name='database'>" +
            "<schemas><schema path='" + schemaPath + "' /></schemas>" +
            "<procedures><procedure class='Foo'><sql>select * from books;</sql></procedure></procedures>" +
            "<partitions><partition table='BOOKS' column='CASH' /></partitions>" +
            "</database>" +
            "</project>";

        final File projectFile = VoltProjectBuilder.writeStringToTempFile(simpleProject);
        final String projectPath = projectFile.getPath();

        final VoltCompiler compiler = new VoltCompiler();

        final boolean success = compiler.compile(projectPath, testout_jar);
        assertTrue(success);
    }

    public void testMaterializedView() throws IOException {
        final String simpleSchema =
            "create table books (cash integer default 23 NOT NULL, title varchar(10) default 'foo', PRIMARY KEY(cash));\n" +
            "create view matt (title, num, foo) as select title, count(*), sum(cash) from books group by title;";

        final File schemaFile = VoltProjectBuilder.writeStringToTempFile(simpleSchema);
        final String schemaPath = schemaFile.getPath();

        final String simpleProject =
            "<?xml version=\"1.0\"?>\n" +
            "<project>" +
            "<database name='database'>" +
            "<schemas><schema path='" + schemaPath + "' /></schemas>" +
            "<partitions><partition table='books' column='cash'/></partitions> " +
            "<procedures><procedure class='org.voltdb.compiler.procedures.AddBook' /></procedures>" +
            "</database>" +
            "</project>";

        final File projectFile = VoltProjectBuilder.writeStringToTempFile(simpleProject);
        final String projectPath = projectFile.getPath();

        final VoltCompiler compiler = new VoltCompiler();
        // final ClusterConfig cluster_config = new ClusterConfig(1, 1, 0, "localhost");

        final boolean success = compiler.compile(projectPath, testout_jar);
        assertTrue(success);
        final Catalog c1 = compiler.getCatalog();
        final String catalogContents = VoltCompiler.readFileFromJarfile(testout_jar, "catalog.txt");
        final Catalog c2 = new Catalog();
        c2.execute(catalogContents);
        assertTrue(c2.serialize().equals(c1.serialize()));
    }


    public void testVarbinary() throws IOException {
        final String simpleSchema =
            "create table books (cash integer default 23 NOT NULL, title varbinary(10) default NULL, PRIMARY KEY(cash));";

        final File schemaFile = VoltProjectBuilder.writeStringToTempFile(simpleSchema);
        final String schemaPath = schemaFile.getPath();

        final String simpleProject =
            "<?xml version=\"1.0\"?>\n" +
            "<project>" +
            "<database name='database'>" +
            "<schemas><schema path='" + schemaPath + "' /></schemas>" +
            "<partitions><partition table='books' column='cash'/></partitions> " +
            "<procedures>" +
            "<procedure class='get'><sql>select * from books;</sql></procedure>" +
            "<procedure class='i1'><sql>insert into books values(5, 'AA');</sql></procedure>" +
            "<procedure class='i2'><sql>insert into books values(5, ?);</sql></procedure>" +
            "<procedure class='s1'><sql>update books set title = 'bb';</sql></procedure>" +
            "</procedures>" +
            //"<procedures><procedure class='org.voltdb.compiler.procedures.AddBook' /></procedures>" +
            "</database>" +
            "</project>";

        final File projectFile = VoltProjectBuilder.writeStringToTempFile(simpleProject);
        final String projectPath = projectFile.getPath();

        final VoltCompiler compiler = new VoltCompiler();
        // final ClusterConfig cluster_config = new ClusterConfig(1, 1, 0, "localhost");

        final boolean success = compiler.compile(projectPath, testout_jar);
        assertTrue(success);
        final Catalog c1 = compiler.getCatalog();
        final String catalogContents = VoltCompiler.readFileFromJarfile(testout_jar, "catalog.txt");
        final Catalog c2 = new Catalog();
        c2.execute(catalogContents);
        assertTrue(c2.serialize().equals(c1.serialize()));
    }


    //
    // There are DDL tests a number of places. TestDDLCompiler seems more about
    // verifying HSQL behaviour. Additionally, there are users of PlannerAideDeCamp
    // that verify plans for various DDL/SQL combinations.
    //
    // I'm going to add some DDL parsing validation tests here, as they seem to have
    // more to do with compiling a catalog.. and there are some related tests already
    // in this file.
    //

    private VoltCompiler compileForDDLTest(String schemaPath, boolean expectSuccess) {
        final String simpleProject =
            "<?xml version=\"1.0\"?>\n" +
            "<project>" +
            "<database name='database'>" +
            "<schemas><schema path='" + schemaPath + "' /></schemas>" +
            "<procedures><procedure class='sample'><sql>select * from t</sql></procedure></procedures>" +
            "</database>" +
            "</project>";

        final File projectFile = VoltProjectBuilder.writeStringToTempFile(simpleProject);
        projectFile.deleteOnExit();
        final String projectPath = projectFile.getPath();
        final VoltCompiler compiler = new VoltCompiler();
        final boolean success = compiler.compile(projectPath, testout_jar);
        assertEquals(expectSuccess, success);
        return compiler;
    }

    private String getPathForSchema(String s) {
        final File schemaFile = VoltProjectBuilder.writeStringToTempFile(s);
        schemaFile.deleteOnExit();
        return schemaFile.getPath();
    }

    public void testDDLCompilerLeadingGarbage() throws IOException {
        final String s =
            "-- a valid comment\n" +
            "- an invalid comment\n" +
            "create table t(id integer);";

        VoltCompiler c = compileForDDLTest(getPathForSchema(s), false);
        assertTrue(c.hasErrors());
    }

    public void testDDLCompilerLeadingWhitespace() throws IOException {
        final String s =
            "     \n" +
            "\n" +
            "create table t(id integer);";
        VoltCompiler c = compileForDDLTest(getPathForSchema(s), true);
        assertFalse(c.hasErrors());
        assertTrue(c.m_catalog.getClusters().get("cluster").getDatabases().get("database").getTables().size() == 1);
    }

    public void testDDLCompilerLeadingComment() throws IOException {
        final String s =
            "-- this is a leading comment\n" +
            "  -- with some leading whitespace\n" +
            "     create table t(id integer);";
        VoltCompiler c = compileForDDLTest(getPathForSchema(s), true);
        assertFalse(c.hasErrors());
        assertTrue(c.m_catalog.getClusters().get("cluster").getDatabases().get("database").getTables().size() == 1);
    }

    public void testDDLCompilerNoNewlines() throws IOException {
        final String s =
            "create table t(id integer); create table r(id integer);";
        VoltCompiler c = compileForDDLTest(getPathForSchema(s), true);
        assertFalse(c.hasErrors());
        assertTrue(c.m_catalog.getClusters().get("cluster").getDatabases().get("database").getTables().size() == 2);
    }

    public void testDDLCompilerSplitLines() throws IOException {
        final String s =
            "create\n" +
            "table\n" +
            "t(id\n" +
            "integer);";
        VoltCompiler c = compileForDDLTest(getPathForSchema(s), true);
        assertFalse(c.hasErrors());
        assertTrue(c.m_catalog.getClusters().get("cluster").getDatabases().get("database").getTables().size() == 1);
    }

    public void testDDLCompilerTrailingComment1() throws IOException {
        final String s =
            "create table t(id integer) -- this is a trailing comment\n" +
            "-- and a line full of comments\n" +
            ";\n";
        VoltCompiler c = compileForDDLTest(getPathForSchema(s), true);
        assertFalse(c.hasErrors());
        assertTrue(c.m_catalog.getClusters().get("cluster").getDatabases().get("database").getTables().size() == 1);
    }

    public void testDDLCompilerTrailingComment2() throws IOException {
        final String s =
            "create table t(id integer) -- this is a trailing comment\n" +
            ";\n";
        VoltCompiler c = compileForDDLTest(getPathForSchema(s), true);
        assertFalse(c.hasErrors());
        assertTrue(c.m_catalog.getClusters().get("cluster").getDatabases().get("database").getTables().size() == 1);
    }

    public void testDDLCompilerTrailingComment3() throws IOException {
        final String s =
            "create table t(id integer) -- this is a trailing comment\n" +
            "-- and a line full of comments\n" +
            ";";
        VoltCompiler c = compileForDDLTest(getPathForSchema(s), true);
        assertFalse(c.hasErrors());
        assertTrue(c.m_catalog.getClusters().get("cluster").getDatabases().get("database").getTables().size() == 1);
    }

    public void testDDLCompilerTrailingComment4() throws IOException {
        final String s =
            "create table t(id integer) -- this is a trailing comment\n" +
            ";";
        VoltCompiler c = compileForDDLTest(getPathForSchema(s), true);
        assertFalse(c.hasErrors());
        assertTrue(c.m_catalog.getClusters().get("cluster").getDatabases().get("database").getTables().size() == 1);
    }

    public void testDDLCompilerTrailingComment5() throws IOException {
        final String s =
            "create table t(id integer) -- this is a trailing comment\n" +
            "-- and a line full of comments\n" +
            "    ;\n";
        VoltCompiler c = compileForDDLTest(getPathForSchema(s), true);
        assertFalse(c.hasErrors());
        assertTrue(c.m_catalog.getClusters().get("cluster").getDatabases().get("database").getTables().size() == 1);
    }

    public void testDDLCompilerTrailingComment6() throws IOException {
        final String s =
            "create table t(id integer) -- this is a trailing comment\n" +
            "-- and a line full of comments\n" +
            "    ;\n" +
            "-- ends with a comment\n";
        VoltCompiler c = compileForDDLTest(getPathForSchema(s), true);
        assertFalse(c.hasErrors());
        assertTrue(c.m_catalog.getClusters().get("cluster").getDatabases().get("database").getTables().size() == 1);
    }


    public void testDDLCompilerInvalidStatement() throws IOException {
        final String s =
            "create table t for justice -- with a comment\n";
        VoltCompiler c = compileForDDLTest(getPathForSchema(s), false);
        assertTrue(c.hasErrors());
    }

    public void testDDLCompilerCommentThatLooksLikeStatement() throws IOException {
        final String s =
            "create table t(id integer); -- create table r(id integer);";
        VoltCompiler c = compileForDDLTest(getPathForSchema(s), true);
        assertFalse(c.hasErrors());
        assertTrue(c.m_catalog.getClusters().get("cluster").getDatabases().get("database").getTables().size() == 1);
    }

    public void testDDLCompilerLeadingSemicolon() throws IOException {
        final String s = "; create table t(id integer);";
        VoltCompiler c = compileForDDLTest(getPathForSchema(s), false);
        assertTrue(c.hasErrors());
    }

    public void testDDLCompilerMultipleStatementsOnMultipleLines() throws IOException {
        final String s =
            "create table t(id integer); create\n" +
            "table r(id integer); -- second table";
        VoltCompiler c = compileForDDLTest(getPathForSchema(s), true);
        assertFalse(c.hasErrors());
        assertTrue(c.m_catalog.getClusters().get("cluster").getDatabases().get("database").getTables().size() == 2);
    }

    public void testDDLCompilerStringLiteral() throws IOException {
        final String s =
            "create table t(id varchar(3) default 'abc');";
        VoltCompiler c = compileForDDLTest(getPathForSchema(s), true);
        assertFalse(c.hasErrors());
        assertTrue(c.m_catalog.getClusters().get("cluster").getDatabases().get("database").getTables().size() == 1);

        Table tbl = c.m_catalog.getClusters().get("cluster").getDatabases().get("database").getTables().getIgnoreCase("t");
        String defaultvalue = tbl.getColumns().getIgnoreCase("id").getDefaultvalue();
        assertTrue(defaultvalue.equalsIgnoreCase("abc"));
    }

    public void testDDLCompilerSemiColonInStringLiteral() throws IOException {
        final String s =
            "create table t(id varchar(5) default 'a;bc');";
        VoltCompiler c = compileForDDLTest(getPathForSchema(s), true);
        assertFalse(c.hasErrors());
        assertTrue(c.m_catalog.getClusters().get("cluster").getDatabases().get("database").getTables().size() == 1);

        Table tbl = c.m_catalog.getClusters().get("cluster").getDatabases().get("database").getTables().getIgnoreCase("t");
        String defaultvalue = tbl.getColumns().getIgnoreCase("id").getDefaultvalue();
        assertTrue(defaultvalue.equalsIgnoreCase("a;bc"));
    }

    public void testDDLCompilerDashDashInStringLiteral() throws IOException {
        final String s =
            "create table t(id varchar(5) default 'a--bc');";
        VoltCompiler c = compileForDDLTest(getPathForSchema(s), true);
        assertFalse(c.hasErrors());
        assertTrue(c.m_catalog.getClusters().get("cluster").getDatabases().get("database").getTables().size() == 1);

        Table tbl = c.m_catalog.getClusters().get("cluster").getDatabases().get("database").getTables().getIgnoreCase("t");
        String defaultvalue = tbl.getColumns().getIgnoreCase("id").getDefaultvalue();
        assertTrue(defaultvalue.equalsIgnoreCase("a--bc"));
    }

    public void testDDLCompilerNewlineInStringLiteral() throws IOException {
        final String s =
            "create table t(id varchar(5) default 'a\n" + "bc');";

        VoltCompiler c = compileForDDLTest(getPathForSchema(s), true);
        assertFalse(c.hasErrors());
        assertTrue(c.m_catalog.getClusters().get("cluster").getDatabases().get("database").getTables().size() == 1);
        Table tbl = c.m_catalog.getClusters().get("cluster").getDatabases().get("database").getTables().getIgnoreCase("t");
        String defaultvalue = tbl.getColumns().getIgnoreCase("id").getDefaultvalue();

        // In the debugger, this looks valid at parse time but is mangled somewhere
        // later, perhaps in HSQL or in the catalog assembly?
        // ENG-681
        System.out.println(defaultvalue);
        // assertTrue(defaultvalue.equalsIgnoreCase("a\nbc"));
    }

    public void testDDLCompilerEscapedStringLiterals() throws IOException {
        final String s =
            "create table t(id varchar(10) default 'a''b''''c');";
        VoltCompiler c = compileForDDLTest(getPathForSchema(s), true);
        assertFalse(c.hasErrors());
        assertTrue(c.m_catalog.getClusters().get("cluster").getDatabases().get("database").getTables().size() == 1);
        Table tbl = c.m_catalog.getClusters().get("cluster").getDatabases().get("database").getTables().getIgnoreCase("t");
        String defaultvalue = tbl.getColumns().getIgnoreCase("id").getDefaultvalue();
        assertTrue(defaultvalue.equalsIgnoreCase("a'b''c"));
    }

    // Test that DDLCompiler's index creation adheres to the rules implicit in
    // the EE's tableindexfactory.  Currently (10/3/2010) these are:
    // All column types can be used in a tree array.  Only int types can
    // be used in hash tables or array indexes

    String[] column_types = {"tinyint", "smallint", "integer", "bigint",
                             "float", "varchar(10)", "timestamp", "decimal"};

    IndexType[] default_index_types = {IndexType.BALANCED_TREE,
                                       IndexType.BALANCED_TREE,
                                       IndexType.BALANCED_TREE,
                                       IndexType.BALANCED_TREE,
                                       IndexType.BALANCED_TREE,
                                       IndexType.BALANCED_TREE,
                                       IndexType.BALANCED_TREE,
                                       IndexType.BALANCED_TREE};

    boolean[] can_be_hash = {true, true, true, true, false, false, true, false};
    boolean[] can_be_tree = {true, true, true, true, true, true, true, true};

    public void testDDLCompilerIndexDefaultTypes()
    {
        for (int i = 0; i < column_types.length; i++)
        {
            String s =
                "create table t(id " + column_types[i] + " not null, num integer not null);\n" +
                "create index idx_t_id on t(id);\n" +
                "create index idx_t_idnum on t(id,num);";
            VoltCompiler c = compileForDDLTest(getPathForSchema(s), true);
            assertFalse(c.hasErrors());
            Database d = c.m_catalog.getClusters().get("cluster").getDatabases().get("database");
            assertEquals(default_index_types[i].getValue(),
                         d.getTables().getIgnoreCase("t").getIndexes().getIgnoreCase("idx_t_id").getType());
            assertEquals(default_index_types[i].getValue(),
                         d.getTables().getIgnoreCase("t").getIndexes().getIgnoreCase("idx_t_idnum").getType());
        }
    }

    public void testDDLCompilerHashIndexAllowed()
    {
        for (int i = 0; i < column_types.length; i++)
        {
            final String s =
                "create table t(id " + column_types[i] + " not null, num integer not null);\n" +
                "create index idx_t_id_hash on t(id);\n" +
                "create index idx_t_idnum_hash on t(id,num);";
            VoltCompiler c = compileForDDLTest(getPathForSchema(s), can_be_hash[i]);
            if (can_be_hash[i])
            {
                // do appropriate index exists checks
                assertFalse(c.hasErrors());
                Database d = c.m_catalog.getClusters().get("cluster").getDatabases().get("database");
                assertEquals(IndexType.HASH_TABLE.getValue(),
                             d.getTables().getIgnoreCase("t").getIndexes().getIgnoreCase("idx_t_id_hash").getType());
                assertEquals(IndexType.HASH_TABLE.getValue(),
                             d.getTables().getIgnoreCase("t").getIndexes().getIgnoreCase("idx_t_idnum_hash").getType());
            }
            else
            {
                assertTrue(c.hasErrors());
            }
        }
    }

    public void testUniqueIndexAllowed()
    {
        final String s =
                "create table t(id integer not null, num integer not null);\n" +
                "create unique index idx_t_unique on t(id,num);\n" +
                "create index idx_t on t(num);";
        VoltCompiler c = compileForDDLTest(getPathForSchema(s), true);
        assertFalse(c.hasErrors());
        Database d = c.m_catalog.getClusters().get("cluster").getDatabases().get("database");
        assertTrue(d.getTables().getIgnoreCase("t").getIndexes().getIgnoreCase("idx_t_unique").getUnique());
        assertFalse(d.getTables().getIgnoreCase("t").getIndexes().getIgnoreCase("idx_t").getUnique());
    }

    public void testDDLCompilerVarcharTreeIndexAllowed()
    {
        for (int i = 0; i < column_types.length; i++)
        {
            final String s =
                "create table t(id " + column_types[i] + " not null, num integer not null);\n" +
                "create index idx_t_id_tree on t(id);\n" +
                "create index idx_t_idnum_tree on t(id,num);";
            VoltCompiler c = compileForDDLTest(getPathForSchema(s), can_be_tree[i]);
            assertFalse(c.hasErrors());
            Database d = c.m_catalog.getClusters().get("cluster").getDatabases().get("database");
            assertEquals(IndexType.BALANCED_TREE.getValue(),
                         d.getTables().getIgnoreCase("t").getIndexes().getIgnoreCase("idx_t_id_tree").getType());
            assertEquals(IndexType.BALANCED_TREE.getValue(),
                         d.getTables().getIgnoreCase("t").getIndexes().getIgnoreCase("idx_t_idnum_tree").getType());
        }
    }

    public void testPartitionOnBadType() {
        final String simpleSchema =
            "create table books (cash float default 0.0 NOT NULL, title varchar(10) default 'foo', PRIMARY KEY(cash));";

        final File schemaFile = VoltProjectBuilder.writeStringToTempFile(simpleSchema);
        final String schemaPath = schemaFile.getPath();

        final String simpleProject =
            "<?xml version=\"1.0\"?>\n" +
            "<project>" +
            "<database>" +
            "<schemas><schema path='" + schemaPath + "' /></schemas>" +
            "<partitions><partition table='books' column='cash'/></partitions> " +
            "<procedures><procedure class='org.voltdb.compiler.procedures.AddBook' /></procedures>" +
            "</database>" +
            "</project>";

        final File projectFile = VoltProjectBuilder.writeStringToTempFile(simpleProject);
        final String projectPath = projectFile.getPath();

        final VoltCompiler compiler = new VoltCompiler();
        final boolean success = compiler.compile(projectPath, testout_jar);
        assertFalse(success);
    }

    public void testOmittedProcedureList() {
        final String simpleSchema =
                "create table books (cash float default 0.0 NOT NULL, title varchar(10) default 'foo', PRIMARY KEY(cash));";

            final File schemaFile = VoltProjectBuilder.writeStringToTempFile(simpleSchema);
            final String schemaPath = schemaFile.getPath();

            final String simpleProject =
                "<?xml version=\"1.0\"?>\n" +
                "<project>" +
                "<database>" +
                "<schemas><schema path='" + schemaPath + "' /></schemas>" +
                "</database>" +
                "</project>";

            final File projectFile = VoltProjectBuilder.writeStringToTempFile(simpleProject);
            final String projectPath = projectFile.getPath();

            final VoltCompiler compiler = new VoltCompiler();
<<<<<<< HEAD
            final boolean success = compiler.compile(projectPath, testout_jar, System.out, null);
=======
            final boolean success = compiler.compile(projectPath, testout_jar);
>>>>>>> c82d5c6d
            assertTrue(success);
        }
}<|MERGE_RESOLUTION|>--- conflicted
+++ resolved
@@ -1383,11 +1383,7 @@
             final String projectPath = projectFile.getPath();
 
             final VoltCompiler compiler = new VoltCompiler();
-<<<<<<< HEAD
-            final boolean success = compiler.compile(projectPath, testout_jar, System.out, null);
-=======
             final boolean success = compiler.compile(projectPath, testout_jar);
->>>>>>> c82d5c6d
             assertTrue(success);
         }
 }