--- conflicted
+++ resolved
@@ -157,12 +157,8 @@
         m_quantum->release();
         m_quantum = new (m_pool) UndoQuantum(i + tokenOffset, &m_pool);
         // quant, currTxnId, committedTxnId
-<<<<<<< HEAD
-        m_context.setupForPlanFragments(m_quantum);
-        m_context.setupTxnIdsForPlanFragments(i, i - 1);
-=======
-        m_context->setupForPlanFragments(m_quantum, i, i - 1, 0);
->>>>>>> 77209f07
+        m_context.setUndoQuantum(m_quantum);
+        m_context.setupForPlanFragments(i, i - 1);
 
         // fill a tuple
         for (int col = 0; col < COLUMN_COUNT; col++) {
